import layers

<<<<<<< HEAD
__all__ = ["simple_img_conv_pool", "sequence_conv_pool", "glu"]
=======
__all__ = [
    "simple_img_conv_pool",
    "sequence_conv_pool",
]
>>>>>>> 8d253e49


def simple_img_conv_pool(input,
                         num_filters,
                         filter_size,
                         pool_size,
                         pool_stride,
                         act,
                         param_attr=None,
                         pool_type='max'):
    conv_out = layers.conv2d(
        input=input,
        num_filters=num_filters,
        filter_size=filter_size,
        param_attr=param_attr,
        act=act)

    pool_out = layers.pool2d(
        input=conv_out,
        pool_size=pool_size,
        pool_type=pool_type,
        pool_stride=pool_stride)
    return pool_out


def img_conv_group(input,
                   conv_num_filter,
                   pool_size,
                   conv_padding=1,
                   conv_filter_size=3,
                   conv_act=None,
                   param_attr=None,
                   conv_with_batchnorm=False,
                   conv_batchnorm_drop_rate=None,
                   pool_stride=1,
                   pool_type=None):
    """
    Image Convolution Group, Used for vgg net.
    """
    tmp = input
    assert isinstance(conv_num_filter, list) or \
        isinstance(conv_num_filter, tuple)

    def __extend_list__(obj):
        if not hasattr(obj, '__len__'):
            return [obj] * len(conv_num_filter)
        else:
            return obj

    conv_padding = __extend_list__(conv_padding)
    conv_filter_size = __extend_list__(conv_filter_size)
    param_attr = __extend_list__(param_attr)
    conv_with_batchnorm = __extend_list__(conv_with_batchnorm)
    conv_batchnorm_drop_rate = __extend_list__(conv_batchnorm_drop_rate)

    for i in xrange(len(conv_num_filter)):
        local_conv_act = conv_act
        if conv_with_batchnorm[i]:
            local_conv_act = None

        tmp = layers.conv2d(
            input=tmp,
            num_filters=conv_num_filter[i],
            filter_size=conv_filter_size[i],
            padding=conv_padding[i],
            param_attr=param_attr[i],
            act=local_conv_act)

        if conv_with_batchnorm[i]:
            tmp = layers.batch_norm(input=tmp, act=conv_act)
            drop_rate = conv_batchnorm_drop_rate[i]
            if abs(drop_rate) > 1e-5:
                tmp = layers.dropout(x=tmp, dropout_prob=drop_rate)

    pool_out = layers.pool2d(
        input=tmp,
        pool_size=pool_size,
        pool_type=pool_type,
        pool_stride=pool_stride)
    return pool_out


def sequence_conv_pool(input,
                       num_filters,
                       filter_size,
                       param_attr=None,
                       act="sigmoid",
                       pool_type="max"):
    conv_out = layers.sequence_conv(
        input=input,
        num_filters=num_filters,
        filter_size=filter_size,
        param_attr=param_attr,
        act=act)

    pool_out = layers.sequence_pool(input=conv_out, pool_type=pool_type)
    return pool_out


def glu(input, dim=-1):
    """
    The gated linear unit composed by split and elementwise multiplication. 
    Specifically, Split the input into two equal sized parts :math:`a` and 
    :math:`b` along the given dimension and then compute as following:

        .. math::

            {GLU}(a, b)= a \otimes \sigma(b)

    Refer to `Language Modeling with Gated Convolutional Networks 
    <https://arxiv.org/pdf/1612.08083.pdf>`_.
    
    Args:
        input (Variable): The input variable which is a Tensor or LoDTensor.
        dim (int): The dimension along which to split. If :math:`dim < 0`, the 
            dimension to split along is :math:`rank(input) + dim`.

    Returns:
        Variable: The Tensor variable with half the size of input.

    Examples:
        .. code-block:: python

            # x is a Tensor variable with shape [3, 6, 9]
            fluid.nets.glu(input=x, dim=-1)  # shape of output: [3, 3, 9]
    """

    a, b = layers.split(input, num_or_sections=2, dim=dim)
    out = layers.elementwise_mul(x=a, y=b)
    return out<|MERGE_RESOLUTION|>--- conflicted
+++ resolved
@@ -1,13 +1,10 @@
 import layers
 
-<<<<<<< HEAD
-__all__ = ["simple_img_conv_pool", "sequence_conv_pool", "glu"]
-=======
 __all__ = [
     "simple_img_conv_pool",
     "sequence_conv_pool",
+    "glu",
 ]
->>>>>>> 8d253e49
 
 
 def simple_img_conv_pool(input,
@@ -132,7 +129,7 @@
         .. code-block:: python
 
             # x is a Tensor variable with shape [3, 6, 9]
-            fluid.nets.glu(input=x, dim=-1)  # shape of output: [3, 3, 9]
+            fluid.nets.glu(input=x, dim=1)  # shape of output: [3, 3, 9]
     """
 
     a, b = layers.split(input, num_or_sections=2, dim=dim)
