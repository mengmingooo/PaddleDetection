--- conflicted
+++ resolved
@@ -14,6 +14,7 @@
 
 import numpy as np
 import argparse
+import six
 import time
 import math
 
@@ -310,19 +311,13 @@
         first_loss, = exe.run(fetch_list=[avg_cost.name],
                               feed=feeder.feed(data))
         print(first_loss)
-<<<<<<< HEAD
-        for i in range(5):
-            loss, = exe.run(fetch_list=[avg_cost.name])
-        last_loss, = exe.run(fetch_list=[avg_cost.name])
-=======
-
-        for i in xrange(5):
+
+        for i in six.moves.xrange(5):
             data = next(reader_generator)
             loss, = exe.run(fetch_list=[avg_cost.name], feed=feeder.feed(data))
 
         data = next(reader_generator)
         last_loss, = exe.run(fetch_list=[avg_cost.name], feed=feeder.feed(data))
->>>>>>> 445ca3db
         print(last_loss)
 
 
