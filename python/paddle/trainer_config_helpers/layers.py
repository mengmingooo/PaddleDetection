# Copyright (c) 2016 PaddlePaddle Authors. All Rights Reserved
#
# Licensed under the Apache License, Version 2.0 (the "License");
# you may not use this file except in compliance with the License.
# You may obtain a copy of the License at
#
#     http://www.apache.org/licenses/LICENSE-2.0
#
# Unless required by applicable law or agreed to in writing, software
# distributed under the License is distributed on an "AS IS" BASIS,
# WITHOUT WARRANTIES OR CONDITIONS OF ANY KIND, either express or implied.
# See the License for the specific language governing permissions and
# limitations under the License.
import functools
import collections
import inspect

import paddle.trainer.config_parser as cp
from paddle.trainer.config_parser import *
from .activations import LinearActivation, SigmoidActivation, TanhActivation, \
    ReluActivation, IdentityActivation, SoftmaxActivation, BaseActivation
from .evaluators import *
from .poolings import MaxPooling, AvgPooling, BasePoolingType, \
    CudnnAvgPooling, CudnnMaxPooling
from .attrs import *
from .default_decorators import *

try:
    import cPickle as pickle
except ImportError:
    import pickle
import copy

__all__ = [
    'full_matrix_projection',
    'AggregateLevel',
    'ExpandLevel',
    'identity_projection',
    'dotmul_projection',
    'dotmul_operator',
    'repeat_layer',
    'seq_reshape_layer',
    'table_projection',
    'mixed_layer',
    'data_layer',
    'embedding_layer',
    'fc_layer',
    'grumemory',
    'pooling_layer',
    'lstmemory',
    'last_seq',
    'first_seq',
    'cos_sim',
    'hsigmoid',
    'conv_projection',
    'square_error_cost',
    'regression_cost',
    'classification_cost',
    'LayerOutput',
    'img_conv_layer',
    'img_pool_layer',
    'batch_norm_layer',
    'img_cmrnorm_layer',
    'addto_layer',
    'concat_layer',
    'seq_concat_layer',
    'lstm_step_layer',
    'recurrent_group',
    'memory',
    'StaticInput',
    'expand_layer',
    'scaling_layer',
    'scaling_projection',
    'power_layer',
    'interpolation_layer',
    'bilinear_interp_layer',
    'trans_layer',
    'rotate_layer',
    'sum_to_one_norm_layer',
    'row_l2_norm_layer',
    'get_output_layer',
    'LayerType',
    'context_projection',
    'beam_search',
    'maxid_layer',
    'GeneratedInput',
    'SubsequenceInput',
    'gru_step_layer',
    'gru_step_naive_layer',
    'recurrent_layer',
    'BaseGeneratedInput',
    'conv_operator',
    'conv_shift_layer',
    'tensor_layer',
    'selective_fc_layer',
    'sampling_id_layer',
    'slope_intercept_layer',
    'trans_full_matrix_projection',
    'linear_comb_layer',
    'convex_comb_layer',
    'ctc_layer',
    'warp_ctc_layer',
    'crf_layer',
    'crf_decoding_layer',
    'nce_layer',
    'cross_entropy_with_selfnorm',
    'cross_entropy',
    'BeamInput',
    'cross_entropy_over_beam',
    'multi_binary_label_cross_entropy',
    'sum_cost',
    'rank_cost',
    'lambda_cost',
    'huber_regression_cost',
    'huber_classification_cost',
    'block_expand_layer',
    'maxout_layer',
    'out_prod_layer',
    'printer_layer',
    'print_layer',
    'priorbox_layer',
    'cross_channel_norm_layer',
    'multibox_loss_layer',
    'detection_output_layer',
    'roi_pool_layer',
    'spp_layer',
    'pad_layer',
    'eos_layer',
    'smooth_l1_cost',
    'layer_support',
    'multiplex_layer',
    'row_conv_layer',
    'dropout_layer',
    'prelu_layer',
    'switch_order_layer',
    'gated_unit_layer',
    'crop_layer',
    'sub_nested_seq_layer',
    'clip_layer',
    'slice_projection',
    'seq_slice_layer',
    'kmax_seq_score_layer',
    'img_pool3d_layer',
    'scale_shift_layer',
    'img_conv3d_layer',
    'resize_layer',
    'sub_seq_layer',
    'scale_sub_region_layer',
]


class LayerType(object):
    """
    Layer type enumerations.
    """

    DATA = 'data'
    MIXED_LAYER = 'mixed'
    LSTMEMORY = 'lstmemory'
    GRUMEMORY = 'gated_recurrent'
    SEQUENCE_LAST_INSTANCE = 'seqlastins'
    SEQUENCE_FIRST_INSTANCE = 'seqfirstins'
    SEQUENCE_RESHAPE = 'seqreshape'
    POOLING_MAX = 'max'
    POOLING_AVG = 'average'
    FC_LAYER = 'fc'
    COST = 'cost'
    COSINE_SIM_VEC = 'cos_vm'
    COSINE_SIM = 'cos'
    HSIGMOID = 'hsigmoid'
    CONV_LAYER = 'conv'
    CONVTRANS_LAYER = 'convt'
    EXCONV_LAYER = 'exconv'
    EXCONVTRANS_LAYER = 'exconvt'
    CUDNNCONV_LAYER = 'cudnn_conv'
    CUDNNCONVTRANS_LAYER = 'cudnn_convt'
    POOL_LAYER = 'pool'
    POOL3D_LAYER = 'pool3d'
    BATCH_NORM_LAYER = 'batch_norm'
    NORM_LAYER = 'norm'
    SUM_TO_ONE_NORM_LAYER = 'sum_to_one_norm'
    ROW_L2_NORM_LAYER = 'row_l2_norm'
    ADDTO_LAYER = 'addto'

    CONCAT_LAYER = 'concat'
    CONCAT_PROJ_LAYER = 'concat2'
    SEQUENCE_CONCAT_LAYER = 'seqconcat'

    LSTM_STEP_LAYER = 'lstm_step'
    GRU_STEP_LAYER = 'gru_step'
    GET_OUTPUT_LAYER = 'get_output'

    EXPAND_LAYER = 'expand'
    INTERPOLATION_LAYER = 'interpolation'
    BILINEAR_INTERP_LAYER = 'bilinear_interp'
    POWER_LAYER = 'power'
    SCALING_LAYER = 'scaling'
    TRANS_LAYER = 'trans'
    ROTATE_LAYER = 'rotate'
    OUT_PROD_LAYER = 'out_prod'
    FEATURE_MAP_EXPAND_LAYER = 'featmap_expand'

    MEMORY = 'memory'
    MAXID_LAYER = 'maxid'
    EOSID_LAYER = 'eos_id'
    RECURRENT_LAYER = 'recurrent'

    CONV_SHIFT_LAYER = "conv_shift"
    TENSOR_LAYER = "tensor"
    SEL_FC_LAYER = "selective_fc"
    SAMPLING_ID_LAYER = "sampling_id"
    SLOPE_INTERCEPT_LAYER = "slope_intercept"
    LINEAR_COMBINATION_LAYER = "convex_comb"
    BLOCK_EXPAND = "blockexpand"
    MAXOUT = "maxout"
    SPP_LAYER = "spp"
    PAD_LAYER = "pad"
    MULTIPLEX_LAYER = "multiplex"
    ROW_CONV_LAYER = "row_conv"

    PRINT_LAYER = 'print'
    PRIORBOX_LAYER = 'priorbox'
    MULTIBOX_LOSS_LAYER = 'multibox_loss'
    DETECTION_OUTPUT_LAYER = 'detection_output'
    ROI_POOL_LAYER = 'roi_pool'

    CTC_LAYER = 'ctc'
    WARP_CTC_LAYER = 'warp_ctc'
    CRF_LAYER = 'crf'
    CRF_DECODING_LAYER = 'crf_decoding'
    NCE_LAYER = 'nce'

    CONV3D_LAYER = 'conv3d'
    DECONV3D_LAYER = 'deconv3d'

    RANK_COST = 'rank-cost'
    LAMBDA_COST = 'lambda_cost'
    HUBER_REGRESSION = 'huber_regression'
    HUBER_CLASSIFICATION = 'huber_classification'
    CROSS_ENTROPY = 'multi-class-cross-entropy'
    CROSS_ENTROPY_WITH_SELFNORM = 'multi_class_cross_entropy_with_selfnorm'
    CROSS_ENTROPY_OVER_BEAM = 'cross_entropy_over_beam'
    SOFT_BIN_CLASS_CROSS_ENTROPY = 'soft_binary_class_cross_entropy'
    MULTI_BIN_LABEL_CROSS_ENTROPY = 'multi_binary_label_cross_entropy'
    SUM_COST = 'sum_cost'
    SMOOTH_L1 = 'smooth_l1'

    PRELU = 'prelu'
    SWITCH_ORDER_LAYER = 'switch_order'
    CROP_LAYER = 'crop'
    SUB_NESTED_SEQ = 'sub_nested_seq'
    CLIP_LAYER = 'clip'
    SEQ_SLICE = 'seq_slice'

    KMAX_SEQ_SCORE = 'kmax_seq_score'
    SCALE_SHIFT_LAYER = 'scale_shift'

    RESIZE = 'resize'
    SUB_SEQ_LAYER = 'subseq'

    SCALE_SUB_REGION_LAYER = 'scale_sub_region'

    @staticmethod
    def is_layer_type(type_name):
        """
        If type_name is a layer type.

        :param type_name: layer type name. Because layer type enumerations are
                          strings.
        :type type_name: basestring
        :return: True if is a layer_type
        :rtype: bool
        """
        for key in dir(LayerType):
            if key.isupper():
                att = getattr(LayerType, key)
                if isinstance(att, basestring) and type_name == att:
                    return True
        return False


class AggregateLevel(object):
    """
    PaddlePaddle supports three sequence types:

    - :code:`SequenceType.NO_SEQUENCE` means the sample is not a sequence.
    - :code:`SequenceType.SEQUENCE` means the sample is a sequence.
    - :code:`SequenceType.SUB_SEQUENCE` means the sample is a nested sequence,
      each timestep of which is also a sequence.

    Accordingly, AggregateLevel supports two modes:

    - :code:`AggregateLevel.TO_NO_SEQUENCE` means the aggregation acts on each
      timestep of a sequence, both :code:`SUB_SEQUENCE` and :code:`SEQUENCE` will
      be aggregated to :code:`NO_SEQUENCE`.

    - :code:`AggregateLevel.TO_SEQUENCE` means the aggregation acts on each
      sequence of a nested sequence, :code:`SUB_SEQUENCE` will be aggregated to
      :code:`SEQUENCE`.
    """
    TO_NO_SEQUENCE = 'non-seq'
    TO_SEQUENCE = 'seq'
    # compatible with previous configuration
    EACH_TIMESTEP = TO_NO_SEQUENCE
    EACH_SEQUENCE = TO_SEQUENCE


class LayerOutput(object):
    """
    LayerOutput is output for layer function. It is used internally by several
    reasons.

    - Check layer connection make sense.

        - FC(Softmax) => Cost(MSE Error) is not good for example.

    - Tracking layer connection.

    - Pass to layer methods as input.

    :param name: Layer output name.
    :type name: basestring
    :param layer_type: Current Layer Type. One of LayerType enumeration.
    :type layer_type: basestring
    :param activation: Layer Activation.
    :type activation: BaseActivation.
    :param parents: Layer's parents.
    :type parents: list | tuple | collections.Sequence
    """

    def __init__(self,
                 name,
                 layer_type,
                 parents=None,
                 activation=None,
                 num_filters=None,
                 img_norm_type=None,
                 size=None,
                 outputs=None,
                 reverse=None):
        assert isinstance(name, basestring)
        assert isinstance(layer_type, basestring)
        assert size is not None
        assert LayerType.is_layer_type(layer_type)
        self.name = name
        self.full_name = MakeLayerNameInSubmodel(name)
        self.layer_type = layer_type
        if parents is not None and type(parents) != list:
            parents = [parents]
        self.parents = [] if parents is None else parents
        self.activation = activation
        self.num_filters = num_filters
        self.img_norm_type = img_norm_type
        self.size = size
        if outputs is None:
            outputs = ['default']
        self.outputs = outputs
        self.reverse = reverse

    @property
    def width(self):
        return cp.g_layer_map[self.full_name].width

    @property
    def height(self):
        return cp.g_layer_map[self.full_name].height

    @property
    def depth(self):
        return cp.g_layer_map[self.full_name].depth

    def set_input(self, input):
        """
        Set the input for a memory layer. Can only be used for memory layer
        """
        assert isinstance(input, LayerOutput)
        assert self.layer_type == LayerType.MEMORY
        SetMemoryInput(self.name, input.name)


ERROR_CLIPPING = 'error_clipping_threshold'
DROPOUT = 'drop_rate'
DEVICE = 'device'


def layer_support(*attrs):
    attrs_list = list(attrs)
    attrs_list.append(DEVICE)

    def decorator(method):
        @functools.wraps(method)
        def wrapper(*args, **kwargs):
            for attr in attrs_list:
                for each in args:
                    if isinstance(each, ExtraLayerAttribute):
                        setattr(each, '_'.join(['can', attr]), True)
                for key in kwargs:
                    val = kwargs[key]
                    if isinstance(val, ExtraLayerAttribute):
                        setattr(val, '_'.join(['can', attr]), True)
            for each in args:
                if isinstance(each, ExtraLayerAttribute):
                    each.check(method.__name__)
            for key in kwargs:
                val = kwargs[key]
                if isinstance(val, ExtraLayerAttribute):
                    val.check(method.__name__)
            return method(*args, **kwargs)

        if hasattr(method, 'argspec'):
            wrapper.argspec = method.argspec
        else:
            wrapper.argspec = inspect.getargspec(method)

        return wrapper

    return decorator


@wrap_param_attr_default()
def full_matrix_projection(input, size=0, param_attr=None):
    """
    Full Matrix Projection. It performs full matrix multiplication.

    ..  math::
        out.row[i] += in.row[i] * weight

    There are two styles of usage.

    1. When used in mixed_layer like this, you can only set the input:

    .. code-block:: python

       with mixed_layer(size=100) as m:
           m += full_matrix_projection(input=layer)

    2. When used as an independant object like this, you must set the size:

    .. code-block:: python

       proj = full_matrix_projection(input=layer,
                                     size=100,
                                     param_attr=ParamAttr(name='_proj'))

    :param input: The input of this layer.
    :type input: LayerOutput
    :param size: The parameter size. Means the width of parameter.
    :type size: int
    :param param_attr: Parameter config, None if use default.
    :type param_attr: ParameterAttribute
    :return: A FullMatrixProjection Object.
    :rtype: FullMatrixProjection
    """
    proj = FullMatrixProjection(
        input_layer_name=input.name, size=size, **param_attr.attr)
    proj.origin = input
    return proj


@wrap_param_attr_default()
def trans_full_matrix_projection(input, size=0, param_attr=None):
    """
    Different from full_matrix_projection, this projection performs matrix
    multiplication, using transpose of weight.

    ..  math::
        out.row[i] += in.row[i] * w^\mathrm{T}

    :math:`w^\mathrm{T}` means transpose of weight.
    The simply usage is:

    .. code-block:: python

       proj = trans_full_matrix_projection(input=layer,
                                           size=100,
                                           param_attr=ParamAttr(
                                                name='_proj',
                                                initial_mean=0.0,
                                                initial_std=0.01))

    :param input: The input of this layer.
    :type input: LayerOutput
    :param size: The parameter size. Means the width of parameter.
    :type size: int
    :param param_attr: Parameter config, None if use default.
    :type param_attr: ParameterAttribute
    :return: A TransposedFullMatrixProjection Object.
    :rtype: TransposedFullMatrixProjection
    """
    proj = TransposedFullMatrixProjection(
        input_layer_name=input.name, size=size, **param_attr.attr)
    proj.origin = input
    return proj


@wrap_param_attr_default()
def table_projection(input, size=0, param_attr=None):
    """
    Table Projection. It selects rows from parameter where row\_id
    is in input\_ids.

    .. math::
       out.row[i] += table.row[ids[i]]

    where :math:`out` is output, :math:`table` is parameter, :math:`ids` is input\_ids,
    and :math:`i` is row\_id.

    There are two styles of usage.

    1. When used in mixed_layer like this, you can only set the input:

    .. code-block:: python

       with mixed_layer(size=100) as m:
           m += table_projection(input=layer)

    2. When used as an independant object like this, you must set the size:

    .. code-block:: python

       proj = table_projection(input=layer,
                               size=100,
                               param_attr=ParamAttr(name='_proj'))


    :param input: The input of this layer, which must contains id fields.
    :type input: LayerOutput
    :param size: The parameter size. Means the width of parameter.
    :type size: int
    :param param_attr: Parameter config, None if use default.
    :type param_attr: ParameterAttribute
    :return: A TableProjection Object.
    :rtype: TableProjection
    """
    proj = TableProjection(
        input_layer_name=input.name, size=size, **param_attr.attr)
    proj.origin = input
    return proj


def identity_projection(input, offset=None, size=None):
    """
    1. IdentityProjection if offset=None. It performs:

    .. math::
       out.row[i] += in.row[i]

    The example usage is:

    .. code-block:: python

       proj = identity_projection(input=layer)


    2. IdentityOffsetProjection if offset!=None. It likes IdentityProjection,
    but layer size may be smaller than input size.
    It select dimesions [offset, offset+layer_size) from input:

    .. math::
       out.row[i] += in.row[i + \\textrm{offset}]

    The example usage is:

    .. code-block:: python

       proj = identity_projection(input=layer,
                                  offset=10)

    Note that both of two projections should not have any parameter.

    :param input: The input of this layer.
    :type input: LayerOutput
    :param offset: Offset, None if use default.
    :type offset: int
    :return: A IdentityProjection or IdentityOffsetProjection object
    :rtype: IdentityProjection or IdentityOffsetProjection
    """
    if offset is None:
        proj = IdentityProjection(input_layer_name=input.name)
        proj.origin = input
    else:
        if size is None:
            size = input.size - offset
        proj = IdentityOffsetProjection(
            input_layer_name=input.name, offset=offset, size=size)
        proj.origin = input
    return proj


def slice_projection(input, slices):
    """
    slice_projection can slice the input value into multiple parts,
    and then select some of them to merge into a new output.

    .. math::
       output = [input.slices()]

    The example usage is:

    .. code-block:: python

       proj = slice_projection(input=layer, slices=[(0, 10), (20, 30)])

    Note that slice_projection should not have any parameter.

    :param input: The input of this layer.
    :type input: LayerOutput
    :param slices: An array of slice parameters.
                   Each slice contains the start and end offsets based
                   on the input.
    :type slices: pair of int
    :return: A SliceProjection object
    :rtype: SliceProjection
    """
    assert len(slices) >= 1
    start = 0
    for i in xrange(len(slices)):
        assert len(slices[i]) == 2
        # The start position of the next slice needs to be greater than
        # or equal to the end position of the previous slice.
        assert slices[i][0] >= start
        assert slices[i][1] >= slices[i][0]
        start = slices[i][1]
    proj = SliceProjection(input_layer_name=input.name, slices=slices)
    proj.origin = input
    return proj


@wrap_param_attr_default()
def scaling_projection(input, param_attr=None):
    """
    scaling_projection multiplies the input with a scalar parameter and add to
    the output.

    .. math::
       out += w * in

    The example usage is:

    .. code-block:: python

       proj = scaling_projection(input=layer)

    :param input: The input of this layer.
    :type input: LayerOutput
    :param param_attr: Parameter config, None if use default.
    :type param_attr: ParameterAttribute
    :return: A ScalingProjection object
    :rtype: ScalingProjection
    """
    proj = ScalingProjection(input_layer_name=input.name, **param_attr.attr)
    proj.origin = input
    return proj


@wrap_param_attr_default()
def dotmul_projection(input, param_attr=None):
    """
    DotMulProjection with a layer as input.
    It performs element-wise multiplication with weight.

    ..  math::
        out.row[i] += in.row[i] .* weight

    where :math:`.*` means element-wise multiplication.

    The example usage is:

    .. code-block:: python

       proj = dotmul_projection(input=layer)

    :param input: The input of this layer.
    :type input: LayerOutput
    :param param_attr: Parameter config, None if use default.
    :type param_attr: ParameterAttribute
    :return: A DotMulProjection Object.
    :rtype: DotMulProjection
    """
    proj = DotMulProjection(
        input_layer_name=input.name, size=input.size, **param_attr.attr)
    proj.origin = input
    return proj


def dotmul_operator(a=None, b=None, scale=1, **kwargs):
    """
    DotMulOperator takes two inputs and performs element-wise multiplication:

    .. math::
       out.row[i] += scale * (a.row[i] .* b.row[i])

    where :math:`.*` means element-wise multiplication, and
    scale is a config scalar, its default value is one.

    The example usage is:

    .. code-block:: python

       op = dotmul_operator(a=layer1, b=layer2, scale=0.5)

    :param a: Input layer1
    :type a: LayerOutput
    :param b: Input layer2
    :type b: LayerOutput
    :param scale: config scalar, default value is one.
    :type scale: float
    :return: A DotMulOperator Object.
    :rtype: DotMulOperator
    """
    if 'x' in kwargs or 'y' in kwargs:
        logger.warning('x and y arguments for dotmul_operator is deprecated. '
                       'Please use a and b as parameter.')
    a = kwargs.get('x', a)  # For Backward capacity.
    b = kwargs.get('y', b)
    assert isinstance(a, LayerOutput)
    assert isinstance(b, LayerOutput)
    if a.size is not None and b.size is not None:
        assert a.size == b.size

    op = DotMulOperator(input_layer_names=[a.name, b.name], scale=scale)
    op.origin = [a, b]
    return op


@wrap_bias_attr_default(['padding_attr'])
def context_projection(input,
                       context_len,
                       context_start=None,
                       padding_attr=False):
    """
    Context Projection.

    It just simply reorganizes input sequence, combines "context_len" sequence
    to one context from context_start. "context_start" will be set to
    -(context_len - 1) / 2 by default. If context position out of sequence
    length, padding will be filled as zero if padding_attr = False, otherwise
    it is trainable.

    For example, origin sequence is [A B C D E F G], context len is 3, then
    after context projection and not set padding_attr, sequence will
    be [ 0AB ABC BCD CDE DEF EFG FG0 ].

    :param input: The input of this layer, which should be a sequence.
    :type input: LayerOutput
    :param context_len: context length.
    :type context_len: int
    :param context_start: context start position. Default is
                          -(context_len - 1)/2
    :type context_start: int
    :param padding_attr: Padding Parameter Attribute. If false, it means padding
                         always be zero. Otherwise Padding is learnable, and
                         parameter attribute is set by this parameter.
    :type padding_attr: bool | ParameterAttribute
    :return: Projection
    :rtype: Projection
    """
    context_start = -(
        context_len - 1) / 2 if context_start is None else context_start

    extra_dict = dict()
    trainable = isinstance(padding_attr, ParameterAttribute)
    if trainable:
        extra_dict = padding_attr.attr

    proj = ContextProjection(
        input_layer_name=input.name,
        context_length=context_len,
        context_start=context_start,
        trainable_padding=trainable,
        **extra_dict)
    proj.origin = input
    return proj


class MixedLayerType(LayerOutput):
    """
    The internal object for trainer_helpers.
    """

    class AddToSealedMixedLayerException(Exception):
        def __init__(self):
            Exception.__init__(self)

    def __init__(self, name, size, act, bias_attr, layer_attr, parents=None):
        """
        Ctor.
        :param name: layer name.
        :type name: basestring
        :param size: layer size.
        :type size: int
        :param act: Activation type.
        :type act: BaseActivation
        :param bias_attr: The bias attribute. If the parameter is set to False or an object
                          whose type is not ParameterAttribute, no bias is defined. If the
                          parameter is set to True, the bias is initialized to zero.
        :type bias_attr: ParameterAttribute | None | bool | Any
        :param layer_attr: Extra Layer Attribute.
        :type layer_attr: ExtraLayerAttribute or None
        """
        LayerOutput.__init__(
            self,
            name,
            LayerType.MIXED_LAYER,
            parents,
            size=size,
            activation=act)
        self.bias_attr = bias_attr
        self.layer_attr = layer_attr
        self.inputs = []
        self.finalized = False

    def __iadd__(self, other):
        """
        + += operator
        :param other: Other projection.
        :type other: Projection
        :return: self.
        :rtype: MixedLayerType
        """
        if not self.finalized:
            assert isinstance(other, Projection) or isinstance(other, Operator)
            self.inputs.append(other)
            if isinstance(other, Projection):
                self.parents.append(other.origin)
            else:
                self.parents.extend(other.origin)
            return self
        else:
            raise MixedLayerType.AddToSealedMixedLayerException()

    def __enter__(self):
        assert len(self.inputs) == 0
        return self

    def __exit__(self, exc_type, exc_value, tb):
        if exc_value is not None:
            raise exc_value
        assert len(self.inputs) != 0
        ml = MixedLayer(
            name=self.name,
            size=self.size,
            active_type=self.activation.name,
            bias=ParamAttr.to_bias(self.bias_attr),
            inputs=self.inputs,
            **ExtraLayerAttribute.to_kwargs(self.layer_attr))
        # update the size which might be computed inside MixedLayer
        # according to the operator's output size
        self.size = ml.config.size
        self.finalized = True


@wrap_name_default("mixed")
@wrap_act_default(act=LinearActivation())
@wrap_bias_attr_default(has_bias=False)
@layer_support(ERROR_CLIPPING, DROPOUT)
def mixed_layer(size=0,
                input=None,
                name=None,
                act=None,
                bias_attr=False,
                layer_attr=None):
    """
    Mixed Layer. A mixed layer will add all inputs together, then activate.
    Each inputs is a projection or operator.

    There are two styles of usages.

    1. When not set inputs parameter, use mixed_layer like this:

    .. code-block:: python

       with mixed_layer(size=256) as m:
           m += full_matrix_projection(input=layer1)
           m += identity_projection(input=layer2)

    2. You can also set all inputs when invoke mixed_layer as follows:

    .. code-block:: python

       m = mixed_layer(size=256,
                       input=[full_matrix_projection(input=layer1),
                              full_matrix_projection(input=layer2)])

    :param name: mixed layer name. Can be referenced by other layer.
    :type name: basestring
    :param size: layer size.
    :type size: int
    :param input: The input of this layer. It is an optional parameter. If set,
                  then this function will just return layer's name.
    :param act: Activation Type. LinearActivation is the default activation.
    :type act: BaseActivation
    :param bias_attr: The bias attribute. If the parameter is set to False or an object
                      whose type is not ParameterAttribute, no bias is defined. If the
                      parameter is set to True, the bias is initialized to zero.
    :type bias_attr: ParameterAttribute | None | bool | Any
    :param layer_attr: The extra layer config. Default is None.
    :type layer_attr: ExtraLayerAttribute
    :return: MixedLayerType object can add inputs or layer name.
    :rtype: MixedLayerType
    """

    if input is None:
        return MixedLayerType(name, size, act, bias_attr, layer_attr)
    else:
        with mixed_layer(
                name=name,
                size=size,
                act=act,
                bias_attr=bias_attr,
                layer_attr=layer_attr) as m:
            if isinstance(input, collections.Sequence):
                for each in input:
                    m += each
            else:
                m += input
        return m


@layer_support()
def data_layer(name, size, depth=None, height=None, width=None,
               layer_attr=None):
    """
    Define DataLayer For NeuralNetwork.

    The example usage is:

    ..  code-block:: python

        data = data_layer(name="input", size=1000)

    :param name: The name of this layer.
    :type name: basestring
    :param size: Size of this data layer.
    :type size: int
    :param height: Height of this data layer, used for image
    :type height: int | None
    :param width: Width of this data layer, used for image
    :type width: int | None
    :param layer_attr: Extra Layer Attribute.
    :type layer_attr: ExtraLayerAttribute.
    :return: LayerOutput object.
    :rtype: LayerOutput
    """
    Layer(
        type=LayerType.DATA,
        name=name,
        size=size,
        depth=depth,
        height=height,
        width=width,
        **ExtraLayerAttribute.to_kwargs(layer_attr))

    if depth is None:
        depth = 1
    num_filters = None
    if height is not None and width is not None:
        num_filters = size / (width * height * depth)
        assert num_filters * width * height * depth == size, \
                "size=%s width=%s height=%s depth=%s" % (size, width, height, depth)

    return LayerOutput(name, LayerType.DATA, size=size, num_filters=num_filters)


@wrap_name_default("embedding")
@wrap_param_attr_default()
@layer_support(ERROR_CLIPPING, DROPOUT)
def embedding_layer(input, size, name=None, param_attr=None, layer_attr=None):
    """
    Define a embedding Layer.

    :param name: The name of this layer. It is optional.
    :type name: basestring
    :param input: The input of this layer, which must be Index Data.
    :type input: LayerOutput
    :param size: The embedding dimension.
    :type size: int
    :param param_attr: The embedding parameter attribute. See ParameterAttribute
                      for details.
    :type param_attr: ParameterAttribute | None
    :param layer_attr: Extra layer Config. Default is None.
    :type layer_attr: ExtraLayerAttribute | None
    :return: LayerOutput object.
    :rtype: LayerOutput
    """
    with mixed_layer(
            name=name,
            size=size,
            act=LinearActivation(),
            bias_attr=False,
            layer_attr=layer_attr) as mix:
        mix += table_projection(input=input, size=size, param_attr=param_attr)
    return mix


@wrap_name_default()
@wrap_param_attr_default()
@wrap_bias_attr_default()
@wrap_act_default()
@layer_support(ERROR_CLIPPING, DROPOUT)
def fc_layer(input,
             size,
             act=None,
             name=None,
             param_attr=None,
             bias_attr=None,
             layer_attr=None):
    """
    Helper for declare fully connected layer.

    The example usage is:

    .. code-block:: python

       fc = fc_layer(input=layer,
                     size=1024,
                     act=LinearActivation(),
                     bias_attr=False)

    which is equal to:

    .. code-block:: python

       with mixed_layer(size=1024) as fc:
           fc += full_matrix_projection(input=layer)

    :param name: The name of this layer. It is optional.
    :type name: basestring
    :param input: The input of this layer.
    :type input: LayerOutput | list | tuple
    :param size: The layer dimension.
    :type size: int
    :param act: Activation Type. TanhActivation is the default activation.
    :type act: BaseActivation
    :param param_attr: The Parameter Attribute|list.
    :type param_attr: ParameterAttribute
    :param bias_attr: The bias attribute. If the parameter is set to False or an object
                      whose type is not ParameterAttribute, no bias is defined. If the
                      parameter is set to True, the bias is initialized to zero.
    :type bias_attr: ParameterAttribute | None | bool | Any
    :param layer_attr: Extra Layer config.
    :type layer_attr: ExtraLayerAttribute | None
    :return: LayerOutput object.
    :rtype: LayerOutput
    """
    if isinstance(input, LayerOutput):
        input = [input]
        assert not isinstance(param_attr, collections.Sequence)
        param_attr = [param_attr]
    else:
        if isinstance(param_attr, collections.Sequence):
            assert len(input) == len(param_attr)
        else:
            if "parameter_name" in param_attr.attr and len(input) > 1:
                logger.fatal(
                    "When the name field of param_attr is manually specified "
                    "and the input is a list, the param_attr should also be a "
                    "list with each item being the param_attr for each input "
                    "item. If only one named param_attr is provided, all the "
                    "input items would share this parameter.")
            param_attr = [copy.deepcopy(param_attr) for _ in range(len(input))]

    assert isinstance(input, collections.Sequence)

    Layer(
        inputs=[
            Input(ipt.name, **attr.attr) for ipt, attr in zip(input, param_attr)
        ],
        name=name,
        type=LayerType.FC_LAYER,
        size=size,
        bias=ParamAttr.to_bias(bias_attr),
        active_type=act.name,
        **ExtraLayerAttribute.to_kwargs(layer_attr))
    return LayerOutput(
        name, LayerType.FC_LAYER, input, activation=act, size=size)


@wrap_name_default("print")
def printer_layer(input, format=None, name=None):
    """
    Print the output value of input layers. This layer is useful for debugging.

    :param name: The name of this layer. It is optional.
    :type name: basestring
    :param input: The input of this layer.
    :type input: LayerOutput | list | tuple
    :return: LayerOutput
    """
    if isinstance(input, LayerOutput):
        input = [input]
    assert isinstance(input, collections.Sequence)  # list or tuple
    for each in input:
        assert isinstance(each, LayerOutput)

    Layer(
        name=name,
        format=format,
        type=LayerType.PRINT_LAYER,
        inputs=[l.name for l in input], )
    # this layer don't return anything, can not be input of other layer.

# Keep print_layer for compatibility with V1 API.
# 'print_layer' does not work for V2 API because it will be changed to
# 'print' for V2 API. But 'print' is a reserved key word in python.


print_layer = printer_layer


@wrap_name_default("priorbox")
def priorbox_layer(input,
                   image,
                   aspect_ratio,
                   variance,
                   min_size,
                   max_size=[],
                   name=None):
    """
    Compute the priorbox and set the variance. This layer is necessary for ssd.

    :param name: The name of this layer. It is optional.
    :type name: basestring
    :param input: The input of this layer.
    :type input: LayerOutput
    :param image: The network input image.
    :type image: LayerOutput
    :param aspect_ratio: The aspect ratio.
    :type aspect_ratio: list
    :param variance: The bounding box variance.
    :type min_size: The min size of the priorbox width/height.
    :param min_size: list
    :type max_size: The max size of the priorbox width/height. Could be NULL.
    :param max_size: list
    :return: LayerOutput
    """
    # plus one for ratio 1.
    num_filters = (len(aspect_ratio) * 2 + 1 + len(max_size)) * 4
    size = (input.size / input.num_filters) * num_filters * 2
    Layer(
        name=name,
        type=LayerType.PRIORBOX_LAYER,
        inputs=[input.name, image.name],
        size=size,
        min_size=min_size,
        max_size=max_size,
        aspect_ratio=aspect_ratio,
        variance=variance)
    return LayerOutput(
        name,
        LayerType.PRIORBOX_LAYER,
        parents=[input, image],
        num_filters=num_filters,
        size=size)


@wrap_name_default("multibox_loss")
def multibox_loss_layer(input_loc,
                        input_conf,
                        priorbox,
                        label,
                        num_classes,
                        overlap_threshold=0.5,
                        neg_pos_ratio=3.0,
                        neg_overlap=0.5,
                        background_id=0,
                        name=None):
    """
    Compute the location loss and the confidence loss for ssd.

    :param name: The name of this layer. It is optional.
    :type name: basestring
    :param input_loc: The input predict locations.
    :type input_loc: LayerOutput | List of LayerOutput
    :param input_conf: The input priorbox confidence.
    :type input_conf: LayerOutput | List of LayerOutput
    :param priorbox: The input priorbox location and the variance.
    :type priorbox: LayerOutput
    :param label: The input label.
    :type label: LayerOutput
    :param num_classes: The number of the classification.
    :type num_classes: int
    :param overlap_threshold: The threshold of the overlap.
    :type overlap_threshold: float
    :param neg_pos_ratio: The ratio of the negative bbox to the positive bbox.
    :type neg_pos_ratio: float
    :param neg_overlap: The negative bbox overlap threshold.
    :type neg_overlap: float
    :param background_id: The background class index.
    :type background_id: int
    :return: LayerOutput
    """
    if isinstance(input_loc, LayerOutput):
        input_loc = [input_loc]
    assert isinstance(input_loc, collections.Sequence)  # list or tuple
    for each in input_loc:
        assert isinstance(each, LayerOutput)
    input_loc_num = len(input_loc)

    if isinstance(input_conf, LayerOutput):
        input_conf = [input_conf]
    assert isinstance(input_conf, collections.Sequence)  # list or tuple
    for each in input_conf:
        assert isinstance(each, LayerOutput)
    input_conf_num = len(input_conf)
    # Check the input layer number.
    assert input_loc_num == input_conf_num

    inputs = [priorbox.name, label.name]
    inputs.extend([l.name for l in input_loc])
    inputs.extend([l.name for l in input_conf])
    parents = [priorbox, label]
    parents.extend(input_loc)
    parents.extend(input_conf)

    Layer(
        name=name,
        type=LayerType.MULTIBOX_LOSS_LAYER,
        inputs=inputs,
        input_num=input_loc_num,
        num_classes=num_classes,
        overlap_threshold=overlap_threshold,
        neg_pos_ratio=neg_pos_ratio,
        neg_overlap=neg_overlap,
        background_id=background_id)
    return LayerOutput(
        name, LayerType.MULTIBOX_LOSS_LAYER, parents=parents, size=1)


@wrap_name_default("detection_output")
def detection_output_layer(input_loc,
                           input_conf,
                           priorbox,
                           num_classes,
                           nms_threshold=0.45,
                           nms_top_k=400,
                           keep_top_k=200,
                           confidence_threshold=0.01,
                           background_id=0,
                           name=None):
    """
    Apply the NMS to the output of network and compute the predict bounding
    box location. The output's shape of this layer could be zero if there is
    no valid bounding box.

    :param name: The name of this layer. It is optional.
    :type name: basestring
    :param input_loc: The input predict locations.
    :type input_loc: LayerOutput | List of LayerOutput.
    :param input_conf: The input priorbox confidence.
    :type input_conf: LayerOutput | List of LayerOutput.
    :param priorbox: The input priorbox location and the variance.
    :type priorbox: LayerOutput
    :param num_classes: The number of the classification.
    :type num_classes: int
    :param nms_threshold: The Non-maximum suppression threshold.
    :type nms_threshold: float
    :param nms_top_k: The bbox number kept of the NMS's output
    :type nms_top_k: int
    :param keep_top_k: The bbox number kept of the layer's output
    :type keep_top_k: int
    :param confidence_threshold: The classification confidence threshold
    :type confidence_threshold: float
    :param background_id: The background class index.
    :type background_id: int
    :return: LayerOutput
    """
    if isinstance(input_loc, LayerOutput):
        input_loc = [input_loc]
    assert isinstance(input_loc, collections.Sequence)  # list or tuple
    for each in input_loc:
        assert isinstance(each, LayerOutput)
    input_loc_num = len(input_loc)

    if isinstance(input_conf, LayerOutput):
        input_conf = [input_conf]
    assert isinstance(input_conf, collections.Sequence)  # list or tuple
    for each in input_conf:
        assert isinstance(each, LayerOutput)
    input_conf_num = len(input_conf)

    # Check the input layer number.
    assert input_loc_num == input_conf_num

    inputs = [priorbox.name]
    inputs.extend([l.name for l in input_loc])
    inputs.extend([l.name for l in input_conf])
    parents = [priorbox]
    parents.extend(input_loc)
    parents.extend(input_conf)

    size = keep_top_k * 7

    Layer(
        name=name,
        type=LayerType.DETECTION_OUTPUT_LAYER,
        inputs=inputs,
        size=size,
        input_num=input_loc_num,
        num_classes=num_classes,
        nms_threshold=nms_threshold,
        nms_top_k=nms_top_k,
        keep_top_k=keep_top_k,
        confidence_threshold=confidence_threshold,
        background_id=background_id)
    return LayerOutput(
        name, LayerType.DETECTION_OUTPUT_LAYER, parents=parents, size=size)


@wrap_name_default("roi_pool")
def roi_pool_layer(input,
                   rois,
                   pooled_width,
                   pooled_height,
                   spatial_scale,
                   num_channels=None,
                   name=None):
    """
    A layer used by Fast R-CNN to extract feature maps of ROIs from the last
    feature map.

    :param name: The Layer Name.
    :type name: basestring
    :param input: The input layer.
    :type input: LayerOutput.
    :param rois: The input ROIs' data.
    :type rois: LayerOutput.
    :param pooled_width: The width after pooling.
    :type pooled_width: int
    :param pooled_height: The height after pooling.
    :type pooled_height: int
    :param spatial_scale: The spatial scale between the image and feature map.
    :type spatial_scale: float
    :param num_channels: number of input channel.
    :type num_channels: int
    :return: LayerOutput
    """
    if num_channels is None:
        assert input.num_filters is not None
        num_channels = input.num_filters
    size = num_channels * pooled_width * pooled_height
    Layer(
        name=name,
        type=LayerType.ROI_POOL_LAYER,
        inputs=[input.name, rois.name],
        pooled_width=pooled_width,
        pooled_height=pooled_height,
        spatial_scale=spatial_scale,
        num_channels=num_channels)
    return LayerOutput(
        name, LayerType.ROI_POOL_LAYER, parents=[input, rois], size=size)


@wrap_name_default("cross_channel_norm")
def cross_channel_norm_layer(input, name=None, param_attr=None):
    """
    Normalize a layer's output. This layer is necessary for ssd.
    This layer applys normalize across the channels of each sample to
    a conv layer's output and scale the output by a group of trainable
    factors which dimensions equal to the channel's number.

    :param name: The name of this layer. It is optional.
    :type name: basestring
    :param input: The input of this layer.
    :type input: LayerOutput
    :param param_attr: The Parameter Attribute|list.
    :type param_attr: ParameterAttribute
    :return: LayerOutput
    """
    assert input.num_filters is not None
    Layer(
        name=name,
        type=LayerType.NORM_LAYER,
        inputs=[
            Input(
                input.name,
                norm=Norm(
                    norm_type="cross-channel-norm",
                    channels=input.num_filters,
                    size=input.size,
                    scale=0,
                    pow=0,
                    blocked=0),
                **param_attr.attr)
        ])
    return LayerOutput(
        name,
        LayerType.NORM_LAYER,
        parents=input,
        num_filters=input.num_filters,
        size=input.size)


@wrap_name_default("seq_pooling")
@wrap_bias_attr_default(has_bias=False)
@wrap_param_default(['pooling_type'], default_factory=lambda _: MaxPooling())
@layer_support()
def pooling_layer(input,
                  pooling_type=None,
                  name=None,
                  bias_attr=None,
                  agg_level=AggregateLevel.TO_NO_SEQUENCE,
                  stride=-1,
                  layer_attr=None):
    """
    Pooling layer for sequence inputs, not used for Image.

    If stride > 0, this layer slides a window whose size is determined by stride,
    and return the pooling value of the window as the output. Thus, a long sequence
    will be shorten.

    The parameter stride specifies the intervals at which to apply the pooling
    operation. Note that for sequence with sub-sequence, the default value
    of stride is -1.

    The example usage is:

    .. code-block:: python

       seq_pool = pooling_layer(input=layer,
                                pooling_type=AvgPooling(),
                                agg_level=AggregateLevel.TO_NO_SEQUENCE)

    :param agg_level: AggregateLevel.TO_NO_SEQUENCE or
                      AggregateLevel.TO_SEQUENCE
    :type agg_level: AggregateLevel
    :param name: The name of this layer. It is optional.
    :type name: basestring
    :param input: The input of this layer.
    :type input: LayerOutput
    :param pooling_type: Type of pooling, MaxPooling(default), AvgPooling,
                         SumPooling, SquareRootNPooling.
    :type pooling_type: BasePoolingType | None
    :param stride: The step size between successive pooling regions.
    :type stride: Int
    :param bias_attr: The bias attribute. If the parameter is set to False or an object
                      whose type is not ParameterAttribute, no bias is defined. If the
                      parameter is set to True, the bias is initialized to zero.
    :type bias_attr: ParameterAttribute | None | bool | Any
    :param layer_attr: The Extra Attributes for layer, such as dropout.
    :type layer_attr: ExtraLayerAttribute | None
    :return: LayerOutput object.
    :rtype: LayerOutput
    """
    extra_dict = dict()
    # noinspection PyUnresolvedReferences
    if isinstance(pooling_type, AvgPooling):
        extra_dict['average_strategy'] = pooling_type.strategy
    elif isinstance(pooling_type, MaxPooling) and \
                    pooling_type.output_max_index is not None:
        assert isinstance(pooling_type.output_max_index, bool)
        extra_dict['output_max_index'] = pooling_type.output_max_index
    extra_dict.update(ExtraLayerAttribute.to_kwargs(layer_attr))

    if agg_level == AggregateLevel.TO_SEQUENCE:
        assert stride == -1

    Layer(
        name=name,
        type=pooling_type.name,
        inputs=[Input(input.name)],
        bias=ParamAttr.to_bias(bias_attr),
        trans_type=agg_level,
        stride=stride,
        **extra_dict)

    return LayerOutput(
        name, pooling_type.name, parents=[input], size=input.size)


@wrap_bias_attr_default()
@wrap_param_attr_default()
@wrap_act_default(param_names=['gate_act'], act=SigmoidActivation())
@wrap_act_default(param_names=["act", 'state_act'], act=TanhActivation())
@wrap_name_default("lstmemory")
@layer_support()
def lstmemory(input,
              name=None,
              size=None,
              reverse=False,
              act=None,
              gate_act=None,
              state_act=None,
              bias_attr=None,
              param_attr=None,
              layer_attr=None):
    """
    Long Short-term Memory Cell.

    The memory cell was implemented as follow equations.

    ..  math::

        i_t & = \\sigma(W_{xi}x_{t} + W_{hi}h_{t-1} + W_{ci}c_{t-1} + b_i)

        f_t & = \\sigma(W_{xf}x_{t} + W_{hf}h_{t-1} + W_{cf}c_{t-1} + b_f)

        c_t & = f_tc_{t-1} + i_t tanh (W_{xc}x_t+W_{hc}h_{t-1} + b_c)

        o_t & = \\sigma(W_{xo}x_{t} + W_{ho}h_{t-1} + W_{co}c_t + b_o)

        h_t & = o_t tanh(c_t)


    NOTE: In PaddlePaddle's implementation, the multiplications
    :math:`W_{xi}x_{t}` , :math:`W_{xf}x_{t}`,
    :math:`W_{xc}x_t`, :math:`W_{xo}x_{t}` are not done in the lstmemory layer,
    so an additional mixed_layer with full_matrix_projection or a fc_layer must
    be included in the configuration file to complete the input-to-hidden
    mappings before lstmemory is called.

    NOTE: This is a low level user interface. You can use network.simple_lstm
    to config a simple plain lstm layer.

    Please refer to **Generating Sequences With Recurrent Neural Networks** for
    more details about LSTM.

    Link_ goes as below.

    .. _Link: http://arxiv.org/abs/1308.0850

    :param name: The lstmemory layer name.
    :type name: basestring
    :param size: DEPRECATED. size of the lstm cell
    :type size: int
    :param input: The input of this layer.
    :type input: LayerOutput
    :param reverse: is sequence process reversed or not.
    :type reverse: bool
    :param act: Activation type. TanhActivation is the default activation.
    :type act: BaseActivation
    :param gate_act: gate activation type, SigmoidActivation by default.
    :type gate_act: BaseActivation
    :param state_act: state activation type, TanhActivation by default.
    :type state_act: BaseActivation
    :param bias_attr: The bias attribute. If the parameter is set to False or an object
                      whose type is not ParameterAttribute, no bias is defined. If the
                      parameter is set to True, the bias is initialized to zero.
    :type bias_attr: ParameterAttribute | None | bool | Any
    :param param_attr: Parameter Attribute.
    :type param_attr: ParameterAttribute | None | False
    :param layer_attr: Extra Layer attribute
    :type layer_attr: ExtraLayerAttribute | None
    :return: LayerOutput object.
    :rtype: LayerOutput
    """

    assert gate_act.support_hppl
    assert state_act.support_hppl
    assert act.support_hppl
    assert input.size is not None and input.size % 4 == 0

    if size is not None:
        if input.size / 4 == size:
            plog = logger.warning
        else:
            plog = logger.fatal
        plog("size of lstmemory layer: %s is automatically set to "
             "size of input layer / 4. The parameter size passing to "
             "this layer is ignored." % (name))

    Layer(
        name=name,
        type=LayerType.LSTMEMORY,
        active_type=act.name,
        active_state_type=state_act.name,
        active_gate_type=gate_act.name,
        reversed=reverse,
        bias=ParamAttr.to_bias(bias_attr),
        inputs=[Input(input.name, **param_attr.attr)],
        **ExtraLayerAttribute.to_kwargs(layer_attr))

    return LayerOutput(
        name,
        LayerType.LSTMEMORY, [input],
        size=input.size / 4,
        reverse=reverse)


@wrap_bias_attr_default()
@wrap_param_attr_default()
@wrap_act_default(param_names=['gate_act'], act=SigmoidActivation())
@wrap_act_default(param_names=["act"], act=TanhActivation())
@wrap_name_default("gru")
@layer_support()
def grumemory(input,
              size=None,
              name=None,
              reverse=False,
              act=None,
              gate_act=None,
              bias_attr=None,
              param_attr=None,
              layer_attr=None):
    """
    Gate Recurrent Unit Layer.

    The memory cell was implemented as follow equations.

    1. update gate :math:`z`: defines how much of the previous memory to
    keep around or the unit updates its activations. The update gate
    is computed by:

    ..  math::

        z_t = \\sigma(W_{z}x_{t} + U_{z}h_{t-1} + b_z)

    2. reset gate :math:`r`: determines how to combine the new input with the
    previous memory. The reset gate is computed similarly to the update gate:

    ..  math::

        r_t = \\sigma(W_{r}x_{t} + U_{r}h_{t-1} + b_r)

    3. The candidate activation :math:`\\tilde{h_t}` is computed similarly to
    that of the traditional recurrent unit:

    ..  math::

        {\\tilde{h_t}} = tanh(W x_{t} + U (r_{t} \odot h_{t-1}) + b)

    4. The hidden activation :math:`h_t` of the GRU at time t is a linear
    interpolation between the previous activation :math:`h_{t-1}` and the
    candidate activation :math:`\\tilde{h_t}`:

    ..  math::

        h_t = (1 - z_t) h_{t-1} + z_t {\\tilde{h_t}}

    NOTE: In PaddlePaddle's implementation, the multiplication operations
    :math:`W_{r}x_{t}`, :math:`W_{z}x_{t}` and :math:`W x_t` are not computed in
    gate_recurrent layer. Consequently, an additional mixed_layer with
    full_matrix_projection or a fc_layer must be included before grumemory
    is called.

    More details can be found by referring to `Empirical Evaluation of Gated
    Recurrent Neural Networks on Sequence Modeling.
    <https://arxiv.org/abs/1412.3555>`_

    The simple usage is:

    .. code-block:: python

       gru = grumemory(input)

    :param name: The gru layer name.
    :type name: None | basestring
    :param input: The input of this layer.
    :type input: LayerOutput.
    :param size: DEPRECATED. size of the gru cell
    :type size: int
    :param reverse: Whether sequence process is reversed or not.
    :type reverse: bool
    :param act: Activation type, TanhActivation is the default. This activation
                affects the :math:`{\\tilde{h_t}}`.
    :type act: BaseActivation
    :param gate_act: gate activation type, SigmoidActivation by default.
                     This activation affects the :math:`z_t` and :math:`r_t`. It is the
                     :math:`\\sigma` in the above formula.
    :type gate_act: BaseActivation
    :param bias_attr: The bias attribute. If the parameter is set to False or an object
                      whose type is not ParameterAttribute, no bias is defined. If the
                      parameter is set to True, the bias is initialized to zero.
    :type bias_attr: ParameterAttribute | None | bool | Any
    :param param_attr: Parameter Attribute.
    :type param_attr: ParameterAttribute | None | False
    :param layer_attr: Extra Layer attribute
    :type layer_attr: ExtraLayerAttribute | None
    :return: LayerOutput object.
    :rtype: LayerOutput
    """
    assert act.support_hppl
    assert gate_act.support_hppl
    assert input.size is not None and input.size % 3 == 0
    if size is not None:
        if input.size / 3 == size:
            plog = logger.warning
        else:
            plog = logger.fatal
        plog("size of grumemory layer: %s is automatically set to "
             "size of input layer / 3. The parameter size passing to this "
             "layer is ignored." % (name))

    Layer(
        name=name,
        type=LayerType.GRUMEMORY,
        active_type=act.name,
        active_gate_type=gate_act.name,
        reversed=reverse,
        bias=ParamAttr.to_bias(bias_attr),
        inputs=[Input(input.name, **param_attr.attr)],
        **ExtraLayerAttribute.to_kwargs(layer_attr))

    return LayerOutput(
        name,
        LayerType.GRUMEMORY, [input],
        size=input.size / 3,
        reverse=reverse)


@wrap_name_default()
@layer_support()
def last_seq(input,
             name=None,
             agg_level=AggregateLevel.TO_NO_SEQUENCE,
             stride=-1,
             layer_attr=None):
    """
    Get Last Timestamp Activation of a sequence.

    If stride > 0, this layer slides a window whose size is determined by stride,
    and return the last value of the window as the output. Thus, a long sequence
    will be shorten. Note that for sequence with sub-sequence, the default value
    of stride is -1.

    The simple usage is:

    .. code-block:: python

       seq = last_seq(input=layer)

    :param agg_level: Aggregated level
    :param name: The name of this layer. It is optional.
    :type name: basestring
    :param input: The input of this layer.
    :type input: LayerOutput
    :param stride: The step size between successive pooling regions.
    :type stride: Int
    :param layer_attr: extra layer attributes.
    :type layer_attr: ExtraLayerAttribute.
    :return: LayerOutput object.
    :rtype: LayerOutput
    """
    if input.reverse is not None and input.reverse:
        logger.warning("You are getting the last instance of a sequence that"
                       " is a output of a REVERSED layer. There is no time"
                       " series information at all. Maybe you want to use"
                       " first_seq instead.")

    if agg_level == AggregateLevel.TO_SEQUENCE:
        assert stride == -1

    Layer(
        name=name,
        type=LayerType.SEQUENCE_LAST_INSTANCE,
        inputs=[input.name],
        trans_type=agg_level,
        stride=stride,
        **ExtraLayerAttribute.to_kwargs(layer_attr))
    return LayerOutput(
        name,
        LayerType.SEQUENCE_LAST_INSTANCE,
        parents=[input],
        size=input.size)


@wrap_name_default()
@layer_support()
def first_seq(input,
              name=None,
              agg_level=AggregateLevel.TO_NO_SEQUENCE,
              stride=-1,
              layer_attr=None):
    """
    Get First Timestamp Activation of a sequence.

    If stride > 0, this layer slides a window whose size is determined by stride,
    and return the first value of the window as the output. Thus, a long sequence
    will be shorten. Note that for sequence with sub-sequence, the default value
    of stride is -1.

    The simple usage is:

    .. code-block:: python

       seq = first_seq(input=layer)

    :param agg_level: aggregation level
    :param name: The name of this layer. It is optional.
    :type name: basestring
    :param input: The input of this layer.
    :type input: LayerOutput
    :param stride: The step size between successive pooling regions.
    :type stride: Int
    :param layer_attr: extra layer attributes.
    :type layer_attr: ExtraLayerAttribute.
    :return: LayerOutput object.
    :rtype: LayerOutput
    """

    if input.reverse is not None and not input.reverse:
        logger.warning('You are getting the first instance for a time series,'
                       ' and it is a normal recurrent layer output. There is no'
                       ' time series information at all. Maybe you want to use'
                       ' last_seq instead.')

    if agg_level == AggregateLevel.TO_SEQUENCE:
        assert stride == -1

    Layer(
        name=name,
        type=LayerType.SEQUENCE_FIRST_INSTANCE,
        inputs=[input.name],
        trans_type=agg_level,
        stride=stride,
        **ExtraLayerAttribute.to_kwargs(layer_attr))
    return LayerOutput(
        name,
        LayerType.SEQUENCE_FIRST_INSTANCE,
        parents=[input],
        size=input.size)


class ExpandLevel(object):
    """
    Please refer to AggregateLevel first.

    ExpandLevel supports two modes:

    - :code:`ExpandLevel.FROM_NO_SEQUENCE` means the expansion acts on
      :code:`NO_SEQUENCE`, which will be expanded to
      :code:`SEQUENCE` or :code:`SUB_SEQUENCE`.

    - :code:`ExpandLevel.FROM_SEQUENCE` means the expansion acts on
      :code:`SEQUENCE`, which will be expanded to
      :code:`SUB_SEQUENCE`.
    """
    FROM_NO_SEQUENCE = AggregateLevel.TO_NO_SEQUENCE
    FROM_SEQUENCE = AggregateLevel.TO_SEQUENCE
    # compatible with previous configuration
    FROM_TIMESTEP = FROM_NO_SEQUENCE


@wrap_name_default()
@layer_support()
def expand_layer(input,
                 expand_as,
                 name=None,
                 bias_attr=False,
                 expand_level=ExpandLevel.FROM_NO_SEQUENCE,
                 layer_attr=None):
    """
    A layer for "Expand Dense data or (sequence data where the length of each
    sequence is one) to sequence data."

    The example usage is:

    .. code-block:: python

       expand = expand_layer(input=layer1,
                             expand_as=layer2,
                             expand_level=ExpandLevel.FROM_NO_SEQUENCE)

    :param input: The input of this layer.
    :type input: LayerOutput
    :param expand_as: Expand as this layer's sequence info.
    :type expand_as: LayerOutput
    :param name: The name of this layer. It is optional.
    :type name: basestring
    :param bias_attr: The bias attribute. If the parameter is set to False or an object
                      whose type is not ParameterAttribute, no bias is defined. If the
                      parameter is set to True, the bias is initialized to zero.
    :type bias_attr: ParameterAttribute | None | bool | Any
    :param expand_level: whether input layer is timestep(default) or sequence.
    :type expand_level: ExpandLevel
    :param layer_attr: extra layer attributes.
    :type layer_attr: ExtraLayerAttribute.
    :return: LayerOutput object.
    :rtype: LayerOutput
    """

    Layer(
        inputs=[input.name, expand_as.name],
        name=name,
        bias=ParamAttr.to_bias(bias_attr=bias_attr),
        type=LayerType.EXPAND_LAYER,
        trans_type=expand_level,
        **ExtraAttr.to_kwargs(layer_attr))
    return LayerOutput(
        name=name,
        size=input.size,
        layer_type=LayerType.EXPAND_LAYER,
        parents=[input, expand_as])


@wrap_name_default()
@wrap_act_default(act=IdentityActivation())
@layer_support()
def repeat_layer(input,
                 num_repeats,
                 as_row_vector=True,
                 act=None,
                 name=None,
                 layer_attr=None):
    """
    A layer for repeating the input for num_repeats times.

    If as_row_vector:
    .. math::
       y  = [x_1,\cdots, x_n, \cdots, x_1, \cdots, x_n]
    If not as_row_vector:
    .. math::
       y  = [x_1,\cdots, x_1, \cdots, x_n, \cdots, x_n]


    The example usage is:

    .. code-block:: python

       expand = repeat_layer(input=layer, num_repeats=4)

    :param input: The input of this layer.
    :type input: LayerOutput
    :param num_repeats: Repeat the input so many times
    :type num_repeats: int
    :param name: The name of this layer. It is optional.
    :param as_row_vector: True for treating input as row vector and repeating
                          in the column direction.  This is equivalent to apply
                          concat_layer() with num_repeats same input.
                          False for treating input as column vector and repeating
                          in the row direction.
    :type as_row_vector: bool
    :param act: Activation type. IdentityActivation is the default activation.
    :type act: BaseActivation
    :type name: basestring
    :param layer_attr: extra layer attributes.
    :type layer_attr: ExtraLayerAttribute.
    :return: LayerOutput object.
    :rtype: LayerOutput
    """

    l = Layer(
        inputs=[input.name],
        name=name,
        active_type=act.name,
        num_filters=num_repeats,
        as_row_vector=as_row_vector,
        type=LayerType.FEATURE_MAP_EXPAND_LAYER,
        **ExtraAttr.to_kwargs(layer_attr))
    return LayerOutput(
        name=name,
        size=l.config.size,
        layer_type=LayerType.FEATURE_MAP_EXPAND_LAYER,
        activation=act,
        parents=[input])


@wrap_name_default("seqreshape")
@wrap_act_default(act=IdentityActivation())
@wrap_bias_attr_default(has_bias=False)
@layer_support(ERROR_CLIPPING, DROPOUT)
def seq_reshape_layer(input,
                      reshape_size,
                      act=None,
                      name=None,
                      layer_attr=None,
                      bias_attr=None):
    """
    A layer for reshaping the sequence. Assume the input sequence has T instances,
    the dimension of each instance is M, and the input reshape_size is N, then the
    output sequence has T*M/N instances, the dimension of each instance is N.

    Note that T*M/N must be an integer.

    The example usage is:

    .. code-block:: python

       reshape = seq_reshape_layer(input=layer, reshape_size=4)

    :param input: The input of this layer.
    :type input: LayerOutput
    :param reshape_size: the size of reshaped sequence.
    :type reshape_size: int
    :param name: The name of this layer. It is optional.
    :type name: basestring
    :param act: Activation type. IdentityActivation is the default activation.
    :type act: BaseActivation
    :param layer_attr: extra layer attributes.
    :type layer_attr: ExtraLayerAttribute.
    :param bias_attr: The bias attribute. If the parameter is set to False or an object
                      whose type is not ParameterAttribute, no bias is defined. If the
                      parameter is set to True, the bias is initialized to zero.
    :type bias_attr: ParameterAttribute | None | bool | Any
    :return: LayerOutput object.
    :rtype: LayerOutput
    """

    Layer(
        inputs=[input.name],
        name=name,
        size=reshape_size,
        type=LayerType.SEQUENCE_RESHAPE,
        bias=ParamAttr.to_bias(bias_attr),
        **ExtraAttr.to_kwargs(layer_attr))
    return LayerOutput(
        name=name,
        size=reshape_size,
        layer_type=LayerType.SEQUENCE_RESHAPE,
        parents=[input])


@wrap_name_default()
@layer_support()
def interpolation_layer(input, weight, name=None, layer_attr=None):
    """
    This layer is for linear interpolation with two inputs,
    which is used in NEURAL TURING MACHINE.

    .. math::
       y.row[i] = w[i] * x_1.row[i] + (1 - w[i]) * x_2.row[i]

    where :math:`x_1` and :math:`x_2` are two (batchSize x dataDim) inputs,
    :math:`w` is (batchSize x 1) weight vector, and :math:`y` is
    (batchSize x dataDim) output.

    The example usage is:

    .. code-block:: python

       interpolation = interpolation_layer(input=[layer1, layer2], weight=layer3)

    :param input: The input of this layer.
    :type input: list | tuple
    :param weight: Weight layer.
    :type weight: LayerOutput
    :param name: The name of this layer. It is optional.
    :type name: basestring
    :param layer_attr: extra layer attributes.
    :type layer_attr: ExtraLayerAttribute.
    :return: LayerOutput object.
    :rtype: LayerOutput
    """
    assert isinstance(input, collections.Sequence)
    assert len(input) == 2
    assert isinstance(input[0], LayerOutput) and isinstance(input[1],
                                                            LayerOutput)
    if input[0].size is not None and input[1].size is not None:
        assert input[0].size == input[1].size
    assert isinstance(weight, LayerOutput)
    if weight.size is not None:
        assert weight.size == 1
    Layer(
        name=name,
        type=LayerType.INTERPOLATION_LAYER,
        inputs=[weight.name, input[0].name, input[1].name],
        **ExtraAttr.to_kwargs(layer_attr))
    return LayerOutput(
        name,
        LayerType.INTERPOLATION_LAYER,
        parents=[weight, input[0], input[1]],
        size=input[0].size)


@wrap_name_default()
@layer_support()
def bilinear_interp_layer(input,
                          out_size_x=None,
                          out_size_y=None,
                          name=None,
                          layer_attr=None):
    """
    This layer is to implement bilinear interpolation on conv layer output.

    Please refer to Wikipedia: https://en.wikipedia.org/wiki/Bilinear_interpolation

    The simple usage is:

    .. code-block:: python

       bilinear = bilinear_interp_layer(input=layer1, out_size_x=64, out_size_y=64)

    :param   input:        A input layer.
    :type    input:        LayerOutput.
    :param   out_size_x:   bilinear interpolation output width.
    :type    out_size_x:   int | None
    :param   out_size_y:   bilinear interpolation output height.
    :type    out_size_y:   int | None
    :param   name:         The layer's name, which cna not be specified.
    :type    name:         None | basestring
    :param   layer_attr:   Extra Layer attribute.
    :type    layer_attr:   ExtraLayerAttribute
    :return: LayerOutput object.
    :rtype:  LayerOutput
    """
    assert input.layer_type == LayerType.CONV_LAYER
    assert isinstance(input.activation, LinearActivation)
    assert out_size_x > 0 and out_size_y > 0
    assert input.num_filters is not None
    num_channels = input.num_filters
    l = Layer(
        name=name,
        inputs=Input(
            input.name,
            bilinear_interp=BilinearInterp(
                out_size_x=out_size_x,
                out_size_y=out_size_y,
                channels=num_channels)),
        type=LayerType.BILINEAR_INTERP_LAYER,
        **ExtraLayerAttribute.to_kwargs(layer_attr))
    return LayerOutput(
        name,
        LayerType.BILINEAR_INTERP_LAYER,
        parents=[input],
        num_filters=num_channels,
        size=l.config.size)


@wrap_name_default()
@layer_support()
def power_layer(input, weight, name=None, layer_attr=None):
    """
    This layer applies a power function to a vector element-wise,
    which is used in NEURAL TURING MACHINE.

    .. math::
       y = x^w

    where :math:`x` is a input vector, :math:`w` is scalar weight,
    and :math:`y` is a output vector.

    The example usage is:

    .. code-block:: python

       power = power_layer(input=layer1, weight=layer2)

    :param input: The input of this layer.
    :type input: LayerOutput
    :param weight: Weight layer.
    :type weight: LayerOutput
    :param name: The name of this layer. It is optional.
    :type name: basestring
    :param layer_attr: extra layer attributes.
    :type layer_attr: ExtraLayerAttribute.
    :return: LayerOutput object.
    :rtype: LayerOutput
    """
    assert isinstance(input, LayerOutput) and isinstance(weight, LayerOutput)
    if weight.size is not None:
        assert weight.size == 1
    Layer(
        name=name,
        type=LayerType.POWER_LAYER,
        inputs=[weight.name, input.name],
        **ExtraAttr.to_kwargs(layer_attr))
    return LayerOutput(
        name, LayerType.POWER_LAYER, parents=[input, weight], size=input.size)


@wrap_name_default()
@layer_support()
def scaling_layer(input, weight, name=None, layer_attr=None):
    """
    A layer for multiplying input vector by weight scalar.

    .. math::
       y  = w x

    where :math:`x` is size=dataDim input, :math:`w` is size=1 weight,
    and :math:`y` is size=dataDim output.

    Note that the above computation is for one sample. Multiple samples are
    processed in one batch.

    The example usage is:

    .. code-block:: python

       scale = scaling_layer(input=layer1, weight=layer2)

    :param input: The input of this layer.
    :type input: LayerOutput
    :param weight: Weight layer.
    :type weight: LayerOutput
    :param name: The name of this layer. It is optional.
    :type name: basestring
    :param layer_attr: extra layer attributes.
    :type layer_attr: ExtraLayerAttribute.
    :return: LayerOutput object.
    :rtype: LayerOutput
    """
    assert isinstance(weight, LayerOutput) and isinstance(input, LayerOutput)
    if weight.size is not None:
        assert weight.size == 1
    Layer(
        name=name,
        type=LayerType.SCALING_LAYER,
        inputs=[weight.name, input.name],
        **ExtraAttr.to_kwargs(layer_attr))
    return LayerOutput(
        name, LayerType.SCALING_LAYER, parents=[weight, input], size=input.size)


@wrap_name_default()
@layer_support()
def trans_layer(input, name=None, layer_attr=None):
    """
    A layer for transposing a minibatch matrix.

    .. math::
       y = x^\mathrm{T}

    where :math:`x` is (M x N) input, and :math:`y` is (N x M) output.

    The example usage is:

    .. code-block:: python

       trans = trans_layer(input=layer)

    :param input: The input of this layer.
    :type input: LayerOutput
    :param name: The name of this layer. It is optional.
    :type name: basestring
    :param layer_attr: extra layer attributes.
    :type layer_attr: ExtraLayerAttribute.
    :return: LayerOutput object.
    :rtype: LayerOutput
    """
    Layer(
        name=name,
        type=LayerType.TRANS_LAYER,
        inputs=[input.name],
        **ExtraAttr.to_kwargs(layer_attr))
    return LayerOutput(
        name, LayerType.TRANS_LAYER, parents=[input], size=input.size)


@wrap_name_default()
@layer_support()
def rotate_layer(input, height, width, name=None, layer_attr=None):
    """
    A layer for rotating 90 degrees (clock-wise) for each feature channel,
    usually used when the input sample is some image or feature map.

    .. math::
       y(j,i,:) = x(M-i-1,j,:)

    where :math:`x` is (M x N x C) input, and :math:`y` is (N x M x C) output.

    The example usage is:

    .. code-block:: python

       rot = rotate_layer(input=layer,
                          height=100,
                          width=100)

    :param input: The input of this layer.
    :type input: LayerOutput
    :param height: The height of the sample matrix
    :type height: int
    :param name: The name of this layer. It is optional.
    :type name: basestring
    :param layer_attr: extra layer attributes.
    :type layer_attr: ExtraLayerAttribute.
    :return: LayerOutput object.
    :rtype: LayerOutput
    """
    assert isinstance(input, LayerOutput)
    l = Layer(
        name=name,
        height=height,
        width=width,
        type=LayerType.ROTATE_LAYER,
        inputs=[input.name],
        **ExtraLayerAttribute.to_kwargs(layer_attr))
    return LayerOutput(
        name=name,
        layer_type=LayerType.ROTATE_LAYER,
        parents=[input],
        size=l.config.size)


@wrap_name_default()
@layer_support()
def cos_sim(a, b, scale=1, size=1, name=None, layer_attr=None):
    """
    Cosine Similarity Layer. The cosine similarity equation is here.

    ..  math::
        similarity = cos(\\theta) = {\\mathbf{a} \\cdot \\mathbf{b}
        \\over \\|\\mathbf{a}\\| \\|\\mathbf{b}\\|}

    The size of a is M, size of b is M*N,
    Similarity will be calculated N times by step M. The output size is
    N. The scale will be multiplied to similarity.

    Note that the above computation is for one sample. Multiple samples are
    processed in one batch.

    The example usage is:

    .. code-block:: python

       cos = cos_sim(a=layer1, b=layer2, size=3)

    :param name: The name of this layer. It is optional.
    :type name: basestring
    :param a: input layer a
    :type a: LayerOutput
    :param b: input layer b
    :type b: LayerOutput
    :param scale: scale for cosine value. default is 5.
    :type scale: float
    :param size: layer size. NOTE size_a * size should equal size_b.
    :type size: int
    :param layer_attr: Extra Layer Attribute.
    :type layer_attr: ExtraLayerAttribute
    :return: LayerOutput object.
    :rtype: LayerOutput
    """
    assert isinstance(a, LayerOutput) and isinstance(b, LayerOutput)
    if size == 1:
        Layer(
            name=name,
            type=LayerType.COSINE_SIM,
            cos_scale=scale,
            inputs=[a.name, b.name],
            **ExtraLayerAttribute.to_kwargs(layer_attr))
    else:
        if a.size is not None and b.size is not None:
            assert size == b.size / a.size
        Layer(
            name=name,
            type=LayerType.COSINE_SIM_VEC,
            size=size,
            cos_scale=scale,
            inputs=[a.name, b.name],
            **ExtraLayerAttribute.to_kwargs(layer_attr))
    return LayerOutput(name, LayerType.COSINE_SIM, parents=[a, b], size=size)


@wrap_name_default()
@wrap_bias_attr_default(has_bias=True)
@wrap_param_attr_default()
@layer_support()
def hsigmoid(input,
             label,
             num_classes=None,
             name=None,
             bias_attr=None,
             param_attr=None,
             layer_attr=None):
    """
    Organize the classes into a binary tree. At each node, a sigmoid function
    is used to calculate the probability of belonging to the right branch.
    This idea is from "F. Morin, Y. Bengio (AISTATS 05):
    Hierarchical Probabilistic Neural Network Language Model."

    The example usage is:

    ..  code-block:: python

        cost = hsigmoid(input=[layer1, layer2],
                        label=data_layer)

    :param input: The input of this layer.
    :type input: LayerOutput | list | tuple
    :param label: Label layer.
    :type label: LayerOutput
    :param num_classes: number of classes.
    :type num_classes: int | None
    :param name: The name of this layer. It is optional.
    :type name: basestring
    :param bias_attr: The bias attribute. If the parameter is set to False or an object
                      whose type is not ParameterAttribute, no bias is defined. If the
                      parameter is set to True, the bias is initialized to zero.
    :type bias_attr: ParameterAttribute | None | bool | Any
    :param param_attr: Parameter Attribute. None means default parameter.
    :type param_attr: ParameterAttribute | None
    :param layer_attr: Extra Layer Attribute.
    :type layer_attr: ExtraLayerAttribute
    :return: LayerOutput object.
    :rtype: LayerOutput
    """
    if isinstance(input, LayerOutput):
        input = [input]
        if not isinstance(param_attr, collections.Sequence):
            param_attr = [param_attr]
    else:
        if not isinstance(param_attr, collections.Sequence):
            param_attr = [param_attr] * len(input)
        else:
            assert len(param_attr) == len(input)

    assert isinstance(input, collections.Sequence)
    assert isinstance(label, LayerOutput)
    assert label.layer_type == LayerType.DATA

    if num_classes is None:
        num_classes = label.size
    if num_classes is None or num_classes <= 2:
        raise ValueError("hsigmoid label size must larger than 2.")

    ipts_for_layer = []
    parents = []
    for each_input, each_param_attr in zip(input, param_attr):
        assert isinstance(each_input, LayerOutput)
        ipts_for_layer.append(Input(each_input.name, **each_param_attr.attr))
        parents.append(each_input)
    ipts_for_layer.append(label.name)
    parents.append(label)

    l = Layer(
        name=name,
        type=LayerType.HSIGMOID,
        num_classes=num_classes,
        bias=ParamAttr.to_bias(bias_attr),
        inputs=ipts_for_layer,
        **ExtraLayerAttribute.to_kwargs(layer_attr))
    return LayerOutput(
        name, LayerType.HSIGMOID, parents=parents, size=l.config.size)


@wrap_name_default("conv")
@wrap_param_attr_default()
@wrap_bias_attr_default()
@wrap_act_default(act=ReluActivation())
@layer_support(DROPOUT)
def img_conv_layer(input,
                   filter_size,
                   num_filters,
                   name=None,
                   num_channels=None,
                   act=None,
                   groups=1,
                   stride=1,
                   padding=0,
                   dilation=1,
                   bias_attr=None,
                   param_attr=None,
                   shared_biases=True,
                   layer_attr=None,
                   filter_size_y=None,
                   stride_y=None,
                   padding_y=None,
                   dilation_y=None,
                   trans=False,
                   layer_type=None):
    """
    Convolution layer for image. Paddle can support both square and non-square
    input currently.

    The details of convolution layer, please refer UFLDL's `convolution
    <http://ufldl.stanford.edu/tutorial/supervised/
    FeatureExtractionUsingConvolution/>`_ .

    Convolution Transpose (deconv) layer for image. Paddle can support both square
    and non-square input currently.

    The details of convolution transpose layer,
    please refer to the following explanation and references therein
    <http://datascience.stackexchange.com/questions/6107/
    what-are-deconvolutional-layers/>`_ .
    The num_channel means input image's channel number. It may be 1 or 3 when
    input is raw pixels of image(mono or RGB), or it may be the previous layer's
    num_filters * num_group.

    There are several group of filter in PaddlePaddle implementation.
    Each group will process some channel of the inputs. For example, if an input
    num_channel = 256, group = 4, num_filter=32, the PaddlePaddle will create
    32*4 = 128 filters to process inputs. The channels will be split into 4
    pieces. First 256/4 = 64 channels will process by first 32 filters. The
    rest channels will be processed by rest group of filters.

    The example usage is:

    ..  code-block:: python

        conv = img_conv_layer(input=data, filter_size=1, filter_size_y=1,
                              num_channels=8,
                              num_filters=16, stride=1,
                              bias_attr=False,
                              act=ReluActivation())

    :param name: The name of this layer. It is optional.
    :type name: basestring
    :param input: The input of this layer.
    :type input: LayerOutput
    :param filter_size: The x dimension of a filter kernel. Or input a tuple for
                        two image dimension.
    :type filter_size: int | tuple | list
    :param filter_size_y: The y dimension of a filter kernel. Since PaddlePaddle
                        currently supports rectangular filters, the filter's
                        shape will be (filter_size, filter_size_y).
    :type filter_size_y: int | None
    :param num_filters: Each filter group's number of filter
    :param act: Activation type. ReluActivation is the default activation.
    :type act: BaseActivation
    :param groups: Group size of filters.
    :type groups: int
    :param stride: The x dimension of the stride. Or input a tuple for two image
                   dimension.
    :type stride: int | tuple | list
    :param stride_y: The y dimension of the stride.
    :type stride_y: int
    :param padding: The x dimension of the padding. Or input a tuple for two
                    image dimension
    :type padding: int | tuple | list
    :param padding_y: The y dimension of the padding.
    :type padding_y: int
    :param dilation: The x dimension of the dilation. Or input a tuple for two
                    image dimension
    :type dilation: int | tuple | list
    :param dilation_y: The y dimension of the dilation.
    :type dilation_y: int
    :param bias_attr: The bias attribute. If the parameter is set to False or an object
                      whose type is not ParameterAttribute, no bias is defined. If the
                      parameter is set to True, the bias is initialized to zero.
    :type bias_attr: ParameterAttribute | None | bool | Any
    :param num_channels: number of input channels. If None will be set
                        automatically from previous output.
    :type num_channels: int
    :param param_attr: Convolution param attribute. None means default attribute
    :type param_attr: ParameterAttribute
    :param shared_biases: Is biases will be shared between filters or not.
    :type shared_biases: bool
    :param layer_attr: Layer Extra Attribute.
    :type layer_attr: ExtraLayerAttribute
    :param trans: true if it is a convTransLayer, false if it is a convLayer
    :type trans: bool
    :param layer_type: specify the layer_type, default is None. If trans=True,
                       layer_type has to be "exconvt" or "cudnn_convt",
                       otherwise layer_type has to be either "exconv" or
                       "cudnn_conv"
    :type layer_type: String
    :return: LayerOutput object.
    :rtype: LayerOutput
    """
    if num_channels is None:
        assert input.num_filters is not None
        num_channels = input.num_filters

    if filter_size_y is None:
        if isinstance(filter_size, collections.Sequence):
            assert len(filter_size) == 2
            filter_size, filter_size_y = filter_size
        else:
            filter_size_y = filter_size

    if stride_y is None:
        if isinstance(stride, collections.Sequence):
            assert len(stride) == 2
            stride, stride_y = stride
        else:
            stride_y = stride

    if padding_y is None:
        if isinstance(padding, collections.Sequence):
            assert len(padding) == 2
            padding, padding_y = padding
        else:
            padding_y = padding

    if dilation_y is None:
        if isinstance(dilation, collections.Sequence):
            assert len(dilation) == 2
            dilation, dilation_y = dilation
        else:
            dilation_y = dilation

    if param_attr.attr.get('initial_smart'):
        # special initial for conv layers.
        init_w = (2.0 / (filter_size**2 * num_channels))**0.5
        param_attr.attr["initial_mean"] = 0.0
        param_attr.attr["initial_std"] = init_w
        param_attr.attr["initial_strategy"] = 0
        param_attr.attr["initial_smart"] = False

    if layer_type:
        if dilation > 1 or dilation_y > 1:
            assert layer_type in ["cudnn_conv", "cudnn_convt"]
        if trans:
            assert layer_type in ["exconvt", "cudnn_convt"]
        else:
            assert layer_type in ["exconv", "cudnn_conv"]
        lt = layer_type
    else:
        lt = LayerType.CONVTRANS_LAYER if trans else LayerType.CONV_LAYER

    l = Layer(
        name=name,
        inputs=Input(
            input.name,
            conv=Conv(
                filter_size=filter_size,
                padding=padding,
                dilation=dilation,
                stride=stride,
                channels=num_channels,
                groups=groups,
                filter_size_y=filter_size_y,
                padding_y=padding_y,
                dilation_y=dilation_y,
                stride_y=stride_y),
            **param_attr.attr),
        active_type=act.name,
        num_filters=num_filters,
        bias=ParamAttr.to_bias(bias_attr),
        shared_biases=shared_biases,
        type=lt,
        **ExtraLayerAttribute.to_kwargs(layer_attr))
    return LayerOutput(
        name,
        lt,
        parents=[input],
        activation=act,
        num_filters=num_filters,
        size=l.config.size)


@wrap_name_default("pool")
@layer_support()
def img_pool_layer(input,
                   pool_size,
                   name=None,
                   num_channels=None,
                   pool_type=None,
                   stride=1,
                   padding=0,
                   layer_attr=None,
                   pool_size_y=None,
                   stride_y=None,
                   padding_y=None,
                   ceil_mode=True):
    """
    Image pooling Layer.

    The details of pooling layer, please refer ufldl's pooling_ .

    .. _pooling: http://ufldl.stanford.edu/tutorial/supervised/Pooling/

    - ceil_mode=True:

    ..  math::

        w = 1 + int(ceil(input\_width + 2 * padding - pool\_size) / float(stride))
        h = 1 + int(ceil(input\_height + 2 * padding\_y - pool\_size\_y) / float(stride\_y))

    - ceil_mode=False:

    ..  math::

        w = 1 + int(floor(input\_width + 2 * padding - pool\_size) / float(stride))
        h = 1 + int(floor(input\_height + 2 * padding\_y - pool\_size\_y) / float(stride\_y))

    The example usage is:

    ..  code-block:: python

        maxpool = img_pool_layer(input=conv,
                                 pool_size=3,
                                 pool_size_y=5,
                                 num_channels=8,
                                 stride=1,
                                 stride_y=2,
                                 padding=1,
                                 padding_y=2,
                                 pool_type=MaxPooling())

    :param padding: pooling padding width.
    :type padding: int
    :param padding_y: pooling padding height. It's equal to padding by default.
    :type padding_y: int | None
    :param name: name of pooling layer
    :type name: basestring.
    :param input: The input of this layer.
    :type input: LayerOutput
    :param pool_size: pooling window width
    :type pool_size: int
    :param pool_size_y: pooling window height. It's eaqual to pool_size by default.
    :type pool_size_y: int | None
    :param num_channels: number of input channel.
    :type num_channels: int
    :param pool_type: pooling type. MaxPooling or AvgPooling. Default is
                      MaxPooling.
    :type pool_type: BasePoolingType
    :param stride: stride width of pooling.
    :type stride: int
    :param stride_y: stride height of pooling. It is equal to stride by default.
    :type stride_y: int | None
    :param layer_attr: Extra Layer attribute.
    :type layer_attr: ExtraLayerAttribute
    :param ceil_mode: Wether to use ceil mode to calculate output height and with.
                      Defalut is True. If set false, Otherwise use floor.

    :type ceil_mode: bool
    :return: LayerOutput object.
    :rtype: LayerOutput
    """
    if num_channels is None:
        assert input.num_filters is not None
        num_channels = input.num_filters

    if pool_type is None:
        pool_type = MaxPooling()
    elif isinstance(pool_type, AvgPooling):
        pool_type.name = 'avg'

    assert type(pool_type) in [AvgPooling, MaxPooling, CudnnAvgPooling,
                               CudnnMaxPooling], \
        "only (Cudnn)AvgPooling, (Cudnn)MaxPooling are supported"

    type_name = pool_type.name + '-projection' \
        if (
        isinstance(pool_type, AvgPooling) or isinstance(pool_type, MaxPooling)) \
        else pool_type.name
    pool_size_y = pool_size if pool_size_y is None else pool_size_y
    stride_y = stride if stride_y is None else stride_y
    padding_y = padding if padding_y is None else padding_y

    l = Layer(
        name=name,
        type=LayerType.POOL_LAYER,
        inputs=[
            Input(
                input.name,
                pool=Pool(
                    pool_type=type_name,
                    channels=num_channels,
                    size_x=pool_size,
                    start=None,
                    stride=stride,
                    padding=padding,
                    size_y=pool_size_y,
                    stride_y=stride_y,
                    padding_y=padding_y))
        ],
        ceil_mode=ceil_mode,
        **ExtraLayerAttribute.to_kwargs(layer_attr))
    return LayerOutput(
        name,
        LayerType.POOL_LAYER,
        parents=[input],
        num_filters=num_channels,
        size=l.config.size)


@wrap_name_default("pool3d")
@layer_support()
def img_pool3d_layer(input,
                     pool_size,
                     name=None,
                     num_channels=None,
                     pool_type=None,
                     stride=1,
                     padding=0,
                     layer_attr=None,
                     pool_size_y=None,
                     stride_y=None,
                     padding_y=None,
                     pool_size_z=None,
                     stride_z=None,
                     padding_z=None,
                     ceil_mode=True):
    """
    Image pooling Layer.

    The details of pooling layer, please refer ufldl's pooling_ .

    .. _pooling: http://ufldl.stanford.edu/tutorial/supervised/Pooling/

    - ceil_mode=True:

    ..  math::

        w = 1 + int(ceil(input\_width + 2 * padding - pool\_size) / float(stride))
        h = 1 + int(ceil(input\_height + 2 * padding\_y - pool\_size\_y) / float(stride\_y))
        d = 1 + int(ceil(input\_depth + 2 * padding\_z - pool\_size\_z) / float(stride\_z))

    - ceil_mode=False:

    ..  math::

        w = 1 + int(floor(input\_width + 2 * padding - pool\_size) / float(stride))
        h = 1 + int(floor(input\_height + 2 * padding\_y - pool\_size\_y) / float(stride\_y))
        d = 1 + int(floor(input\_depth + 2 * padding\_z - pool\_size\_z) / float(stride\_z))

    The example usage is:

    ..  code-block:: python

        maxpool = img_pool3d_layer(input=conv,
                                 pool_size=3,
                                 num_channels=8,
                                 stride=1,
                                 padding=1,
                                 pool_type=MaxPooling())

    :param padding: pooling padding width.
    :type padding: int | tuple | list
    :param name: name of pooling layer
    :type name: basestring.
    :param input: The input of this layer.
    :type input: LayerOutput
    :param pool_size: pooling window width
    :type pool_size: int | tuple | list
    :param num_channels: number of input channel.
    :type num_channels: int
    :param pool_type: pooling type. MaxPooling or AvgPooling. Default is
                      MaxPooling.
    :type pool_type: BasePoolingType
    :param stride: stride width of pooling.
    :type stride: int | tuple | list
    :param layer_attr: Extra Layer attribute.
    :type layer_attr: ExtraLayerAttribute
    :param ceil_mode: Wether to use ceil mode to calculate output height and with.
                      Defalut is True. If set false, Otherwise use floor.

    :type ceil_mode: bool
    :return: LayerOutput object.
    :rtype: LayerOutput
    """
    if num_channels is None:
        assert input.num_filters is not None
        num_channels = input.num_filters

    if pool_type is None:
        pool_type = MaxPooling()
    elif isinstance(pool_type, AvgPooling):
        pool_type.name = 'avg'

    type_name = pool_type.name + '-projection' \
        if (
        isinstance(pool_type, AvgPooling) or isinstance(pool_type, MaxPooling)) \
        else pool_type.name

    if isinstance(pool_size, collections.Sequence):
        assert len(pool_size) == 3
        pool_size, pool_size_y, pool_size_z = pool_size
    else:
        pool_size_y = pool_size
        pool_size_z = pool_size

    if isinstance(stride, collections.Sequence):
        assert len(stride) == 3
        stride, stride_y, stride_z = stride
    else:
        stride_y = stride
        stride_z = stride

    if isinstance(padding, collections.Sequence):
        assert len(padding) == 3
        padding, padding_y, padding_y = padding
    else:
        padding_y = padding
        padding_z = padding

    l = Layer(
        name=name,
        type=LayerType.POOL3D_LAYER,
        inputs=[
            Input(
                input.name,
                pool=Pool3d(
                    pool_type=type_name,
                    channels=num_channels,
                    size_x=pool_size,
                    start=None,
                    stride=stride,
                    padding=padding,
                    size_y=pool_size_y,
                    stride_y=stride_y,
                    padding_y=padding_y,
                    size_z=pool_size_z,
                    stride_z=stride_z,
                    padding_z=padding_z))
        ],
        ceil_mode=ceil_mode,
        **ExtraLayerAttribute.to_kwargs(layer_attr))
    return LayerOutput(
        name,
        LayerType.POOL_LAYER,
        parents=[input],
        num_filters=num_channels,
        size=l.config.size)


@wrap_name_default("spp")
@layer_support()
def spp_layer(input,
              name=None,
              num_channels=None,
              pool_type=None,
              pyramid_height=None,
              layer_attr=None):
    """
    Spatial Pyramid Pooling in Deep Convolutional Networks for Visual Recognition.
    The details please refer to
    `Kaiming He's paper <https://arxiv.org/abs/1406.4729>`_.

    The example usage is:

    ..  code-block:: python

        spp = spp_layer(input=data,
                        pyramid_height=2,
                        num_channels=16,
                        pool_type=MaxPooling())

    :param name: The name of this layer. It is optional.
    :type name: basestring
    :param input: The input of this layer.
    :type input: LayerOutput
    :param num_channels: number of input channel.
    :type num_channels: int
    :param pool_type: Pooling type. MaxPooling or AveragePooling. Default is MaxPooling.
    :type scale: BasePoolingType
    :param pyramid_height: pyramid height.
    :type pyramid_height: int
    :param layer_attr: Extra Layer Attribute.
    :type layer_attr: ExtraLayerAttribute
    :return: LayerOutput object.
    :rtype: LayerOutput
    """
    if num_channels is None:
        assert input.num_filters is not None
        num_channels = input.num_filters

    if pool_type is None:
        pool_type = MaxPooling()
    elif isinstance(pool_type, AvgPooling):
        pool_type.name = 'avg'

    type_name = pool_type.name
    if (isinstance(pool_type, AvgPooling) or isinstance(pool_type, MaxPooling)):
        type_name += '-projection'

    l = Layer(
        name=name,
        type=LayerType.SPP_LAYER,
        inputs=Input(
            input.name,
            spp=SpatialPyramidPool(
                pool_type=type_name,
                channels=num_channels,
                pyramid_height=pyramid_height)),
        **ExtraLayerAttribute.to_kwargs(layer_attr))
    return LayerOutput(
        name,
        layer_type=LayerType.SPP_LAYER,
        parents=[input],
        num_filters=num_channels,
        size=l.config.size)


def __img_norm_layer__(name, input, size, norm_type, scale, power, num_channels,
                       blocked, layer_attr):
    if num_channels is None:
        assert input.num_filters is not None
        num_channels = input.num_filters

    l = Layer(
        name=name,
        type=LayerType.NORM_LAYER,
        inputs=Input(
            input.name,
            norm=Norm(
                norm_type=norm_type,
                channels=num_channels,
                size=size,
                scale=scale,
                pow=power,
                blocked=blocked)),
        **ExtraLayerAttribute.to_kwargs(layer_attr))
    return LayerOutput(
        name,
        layer_type=LayerType.NORM_LAYER,
        parents=[input],
        num_filters=num_channels,
        img_norm_type=norm_type,
        size=l.config.size)


@wrap_name_default("crmnorm")
@layer_support()
def img_cmrnorm_layer(input,
                      size,
                      scale=0.0128,
                      power=0.75,
                      name=None,
                      num_channels=None,
                      layer_attr=None):
    """
    Response normalization across feature maps.
    The details please refer to
    `Alex's paper <http://www.cs.toronto.edu/~fritz/absps/imagenet.pdf>`_.

    The example usage is:

    ..  code-block:: python

        norm = img_cmrnorm_layer(input=net, size=5)

    :param name: The name of this layer. It is optional.
    :type name: None | basestring
    :param input: The input of this layer.
    :type input: LayerOutput
    :param size: Normalize in number of :math:`size` feature maps.
    :type size: int
    :param scale: The hyper-parameter.
    :type scale: float
    :param power: The hyper-parameter.
    :type power: float
    :param num_channels: input layer's filers number or channels. If
                         num_channels is None, it will be set automatically.
    :param layer_attr: Extra Layer Attribute.
    :type layer_attr: ExtraLayerAttribute
    :return: LayerOutput object.
    :rtype: LayerOutput
    """
    return __img_norm_layer__(name, input, size, "cmrnorm-projection", scale,
                              power, num_channels, 0, layer_attr)


@wrap_bias_attr_default()
@wrap_param_attr_default(
    default_factory=lambda _: ParamAttr(initial_mean=1.0, initial_std=0.))
@wrap_act_default(act=ReluActivation())
@wrap_name_default("batch_norm")
@layer_support(DROPOUT, ERROR_CLIPPING)
def batch_norm_layer(input,
                     act=None,
                     name=None,
                     img3D=False,
                     num_channels=None,
                     bias_attr=None,
                     param_attr=None,
                     layer_attr=None,
                     batch_norm_type=None,
                     moving_average_fraction=0.9,
                     use_global_stats=None,
                     mean_var_names=None):
    """
    Batch Normalization Layer. The notation of this layer as follow.

    :math:`x` is the input features over a mini-batch.

    ..  math::

        \\mu_{\\beta} &\\gets \\frac{1}{m} \\sum_{i=1}^{m} x_i \\qquad &//\\
        \ mini-batch\ mean \\\\
        \\sigma_{\\beta}^{2} &\\gets \\frac{1}{m} \\sum_{i=1}^{m}(x_i - \\
        \\mu_{\\beta})^2 \\qquad &//\ mini-batch\ variance \\\\
        \\hat{x_i} &\\gets \\frac{x_i - \\mu_\\beta} {\\sqrt{\\
        \\sigma_{\\beta}^{2} + \\epsilon}} \\qquad &//\ normalize \\\\
        y_i &\\gets \\gamma \\hat{x_i} + \\beta \\qquad &//\ scale\ and\ shift

    The details of batch normalization please refer to this
    `paper <http://arxiv.org/abs/1502.03167>`_.

    The example usage is:

    ..  code-block:: python

        norm = batch_norm_layer(input=net, act=ReluActivation())

    :param name: The name of this layer. It is optional.
    :type name: basestring
    :param input: batch normalization input. Better be linear activation.
                Because there is an activation inside batch_normalization.
    :type input: LayerOutput
    :param batch_norm_type: We have batch_norm, mkldnn_batch_norm and cudnn_batch_norm.
                            batch_norm supports CPU, MKLDNN and GPU. cudnn_batch_norm
                            requires cuDNN version greater or equal to v4 (>=v4).
                            But cudnn_batch_norm is faster and needs less
                            memory than batch_norm. mkldnn_batch_norm requires
                            enable use_mkldnn. By default (None), we will
                            automaticly select cudnn_batch_norm for GPU,
                            mkldnn_batch_norm for MKLDNN and batch_norm for CPU.
                            Otherwise, select batch norm type based on the
                            specified type. If you use cudnn_batch_norm,
                            we suggested you use latest version, such as v5.1.
    :type batch_norm_type: None | string, None or "batch_norm" or "cudnn_batch_norm"
                           or "mkldnn_batch_norm"
    :param act: Activation Type. Better be relu. Because batch
                     normalization will normalize input near zero.
    :type act: BaseActivation
    :param num_channels: num of image channels or previous layer's number of
                         filters. None will automatically get from layer's
                         input.
    :type num_channels: int
    :param bias_attr: :math:`\\beta`, better be zero when initialize. So the
                      initial_std=0, initial_mean=1 is best practice.
    :type bias_attr: ParameterAttribute | None | bool | Any
    :param param_attr: :math:`\\gamma`, better be one when initialize. So the
                       initial_std=0, initial_mean=1 is best practice.
    :type param_attr: ParameterAttribute
    :param layer_attr: Extra Layer Attribute.
    :type layer_attr: ExtraLayerAttribute
    :param use_global_stats: whether use moving mean/variance statistics
                             during testing peroid. If None or True,
                             it will use moving mean/variance statistics during
                             testing. If False, it will use the mean
                             and variance of current batch of test data for
                             testing.
    :type use_global_stats: bool | None.
    :param moving_average_fraction: Factor used in the moving average
                                   computation, referred to as facotr,
                                   :math:`runningMean = newMean*(1-factor)
                                   + runningMean*factor`
    :type moving_average_fraction: float.
    :param mean_var_names: [mean name, variance name]
    :type mean_var_names: string list
    :return: LayerOutput object.
    :rtype: LayerOutput
    """

    if num_channels is None:
        if input.num_filters is not None:
            num_channels = input.num_filters
        else:
            num_channels = input.size
    assert (batch_norm_type is None) or (batch_norm_type == "batch_norm") or \
           (batch_norm_type == "mkldnn_batch_norm") or \
           (batch_norm_type == "cudnn_batch_norm")
    l = Layer(
        name=name,
        img3D=img3D,
        inputs=Input(
            input.name, image=Image(channels=num_channels), **param_attr.attr),
        active_type=act.name,
        type=LayerType.BATCH_NORM_LAYER,
        batch_norm_type=batch_norm_type,
        bias=ParamAttr.to_bias(bias_attr),
        moving_average_fraction=moving_average_fraction,
        use_global_stats=use_global_stats,
        mean_var_names=mean_var_names,
        **ExtraLayerAttribute.to_kwargs(layer_attr))

    return LayerOutput(
        name=name,
        layer_type=LayerType.BATCH_NORM_LAYER,
        parents=[input],
        activation=act,
        num_filters=num_channels,
        size=l.config.size)


@wrap_name_default()
@layer_support()
def sum_to_one_norm_layer(input, name=None, layer_attr=None):
    """
    A layer for sum-to-one normalization,
    which is used in NEURAL TURING MACHINE.

    .. math::
       out[i] = \\frac {in[i]} {\sum_{k=1}^N in[k]}

    where :math:`in` is a (batchSize x dataDim) input vector,
    and :math:`out` is a (batchSize x dataDim) output vector.

    The example usage is:

    .. code-block:: python

       sum_to_one_norm = sum_to_one_norm_layer(input=layer)

    :param input: The input of this layer.
    :type input: LayerOutput
    :param name: The name of this layer. It is optional.
    :type name: basestring
    :param layer_attr: extra layer attributes.
    :type layer_attr: ExtraLayerAttribute.
    :return: LayerOutput object.
    :rtype: LayerOutput
    """
    Layer(
        name=name,
        type=LayerType.SUM_TO_ONE_NORM_LAYER,
        inputs=[input.name],
        **ExtraAttr.to_kwargs(layer_attr))
    return LayerOutput(
        name, LayerType.SUM_TO_ONE_NORM_LAYER, parents=[input], size=input.size)


@wrap_name_default()
@layer_support()
def row_l2_norm_layer(input, name=None, layer_attr=None):
    """
    A layer for L2-normalization in each row.

    .. math::
       out[i] = \frac{in[i]}{\sqrt{\sum_{k=1}^N in[k]^{2}}}

    where the size of :math:`in` is (batchSize x dataDim) ,
    and the size of :math:`out` is a (batchSize x dataDim) .

    The example usage is:

    .. code-block:: python

       row_l2_norm_layer = row_l2_norm_layer(input=layer)

    :param input: The input of this layer.
    :type input: LayerOutput
    :param name: The name of this layer. It is optional.
    :type name: basestring
    :param layer_attr: extra layer attributes.
    :type layer_attr: ExtraLayerAttribute.
    :return: LayerOutput object.
    :rtype: LayerOutput
    """
    Layer(
        name=name,
        type=LayerType.ROW_L2_NORM_LAYER,
        inputs=[input.name],
        **ExtraAttr.to_kwargs(layer_attr))
    return LayerOutput(
        name, LayerType.ROW_L2_NORM_LAYER, parents=[input], size=input.size)


@wrap_name_default("addto")
@wrap_act_default(act=LinearActivation())
@wrap_bias_attr_default(has_bias=False)
@layer_support(DROPOUT, ERROR_CLIPPING)
def addto_layer(input, act=None, name=None, bias_attr=None, layer_attr=None):
    """
    AddtoLayer.

    ..  math::

        y = f(\\sum_{i} x_i + b)

    where :math:`y` is output, :math:`x` is input, :math:`b` is bias,
    and :math:`f` is activation function.

    The example usage is:

    ..  code-block:: python

        addto = addto_layer(input=[layer1, layer2],
                            act=ReluActivation(),
                            bias_attr=False)

    This layer just simply add all input layers together, then activate the sum
    inputs. Each input of this layer should be the same size, which is also the
    output size of this layer.

    There is no weight matrix for each input, because it just a simple add
    operation. If you want a complicated operation before add, please use
    mixed_layer.

    It is a very good way to set dropout outside the layers. Since not all
    PaddlePaddle layer support dropout, you can add an add_to layer, set
    dropout here.
    Please refer to dropout_layer for details.

    :param name: The name of this layer. It is optional.
    :type name: basestring
    :param input: Input layers. It could be a LayerOutput or list/tuple of
                 LayerOutput.
    :type input: LayerOutput | list | tuple
    :param act: Activation Type. LinearActivation is the default activation.
    :type act: BaseActivation
    :param bias_attr: The bias attribute. If the parameter is set to False or an object
                      whose type is not ParameterAttribute, no bias is defined. If the
                      parameter is set to True, the bias is initialized to zero.
    :type bias_attr: ParameterAttribute | None | bool | Any
    :param layer_attr: Extra Layer attribute.
    :type layer_attr: ExtraLayerAttribute
    :return: LayerOutput object.
    :rtype: LayerOutput
    """
    num_filters = None
    if isinstance(input, LayerOutput):
        input = [input]

    assert isinstance(input, collections.Sequence)
    ipts_for_layer = []
    for each_input in input:
        assert isinstance(each_input, LayerOutput)
        ipts_for_layer.append(Input(each_input.name))
        if each_input.num_filters is not None:
            num_filters = each_input.num_filters

    l = Layer(
        name=name,
        type=LayerType.ADDTO_LAYER,
        inputs=ipts_for_layer,
        bias=ParamAttr.to_bias(bias_attr),
        active_type=act.name,
        **ExtraLayerAttribute.to_kwargs(layer_attr))

    return LayerOutput(
        name,
        LayerType.ADDTO_LAYER,
        parents=input,
        activation=act,
        num_filters=num_filters,
        size=l.config.size)


@wrap_act_default(act=IdentityActivation())
@wrap_name_default("concat")
@layer_support(DROPOUT, ERROR_CLIPPING)
def concat_layer(input, act=None, name=None, layer_attr=None, bias_attr=None):
    """
    Concat all input vector into one huge vector.
    Inputs can be list of LayerOutput or list of projection.

    The example usage is:

    ..  code-block:: python

        concat = concat_layer(input=[layer1, layer2])

    :param name: The name of this layer. It is optional.
    :type name: basestring
    :param input: input layers or projections
    :type input: list | tuple | collections.Sequence
    :param act: Activation type. IdentityActivation is the default activation.
    :type act: BaseActivation
    :param layer_attr: Extra Layer Attribute.
    :type layer_attr: ExtraLayerAttribute
    :return: LayerOutput object.
    :rtype: LayerOutput
    """

    if isinstance(input, LayerOutput):
        input = [input]
    elif isinstance(input, Projection):
        input = [input]
    else:
        assert isinstance(input, collections.Sequence)

    def __is_type__(o, tp):
        if not isinstance(o, collections.Sequence):
            if o == tp:
                return True
            elif len(o.__bases__) == 0:
                return False
            else:
                for bs in o.__bases__:
                    if __is_type__(bs, tp):
                        return True
                return False
        else:
            tmp = map(lambda _x: __is_type__(_x, tp), o)
            a = tmp[0]
            for b in tmp[1:]:
                assert a == b
            return a

    def __reduce_concat_type__(a, b):
        assert __is_type__([a, b], Projection) or __is_type__([a, b],
                                                              LayerOutput)
        return a

    is_concat_layer = __is_type__(
        reduce(__reduce_concat_type__, map(type, input)), LayerOutput)

    layer_type = (LayerType.CONCAT_LAYER
                  if is_concat_layer else LayerType.CONCAT_PROJ_LAYER)

    if layer_type == LayerType.CONCAT_LAYER:
        assert not bias_attr

    layer = Layer(
        name=name,
        type=layer_type,
        inputs=[x.name for x in input] if is_concat_layer else input,
        active_type=act.name,
        bias=ParamAttr.to_bias(bias_attr),
        **ExtraLayerAttribute.to_kwargs(layer_attr))

    sz = layer.config.size

    return LayerOutput(
        name,
        layer_type=layer_type,
        parents=input if is_concat_layer else [x.origin for x in input],
        activation=act,
        size=sz)


@wrap_name_default("seqconcat")
@wrap_act_default(act=IdentityActivation())
@wrap_bias_attr_default(has_bias=False)
@layer_support(DROPOUT, ERROR_CLIPPING)
def seq_concat_layer(a, b, act=None, name=None, layer_attr=None,
                     bias_attr=None):
    """
    Concat sequence a with sequence b.

    Inputs:
      - a = [a1, a2, ..., am]
      - b = [b1, b2, ..., bn]

    Output: [a1, ..., am, b1, ..., bn]

    Note that the above computation is for one sample. Multiple samples are
    processed in one batch.

    The example usage is:

    ..  code-block:: python

        concat = seq_concat_layer(a=layer1, b=layer2)

    :param name: The name of this layer. It is optional.
    :type name: basestring
    :param a: input sequence layer
    :type a: LayerOutput
    :param b: input sequence layer
    :type b: LayerOutput
    :param act: Activation type. IdentityActivation is the default activation.
    :type act: BaseActivation
    :param layer_attr: Extra Layer Attribute.
    :type layer_attr: ExtraLayerAttribute
    :param bias_attr: The bias attribute. If the parameter is set to False or an object
                      whose type is not ParameterAttribute, no bias is defined. If the
                      parameter is set to True, the bias is initialized to zero.
    :type bias_attr: ParameterAttribute | None | bool | Any
    :return: LayerOutput object.
    :rtype: LayerOutput
    """
    assert isinstance(a, LayerOutput) and isinstance(b, LayerOutput)
    assert a.size == b.size
    Layer(
        name=name,
        type=LayerType.SEQUENCE_CONCAT_LAYER,
        inputs=[a.name, b.name],
        active_type=act.name,
        bias=ParamAttr.to_bias(bias_attr),
        **ExtraLayerAttribute.to_kwargs(layer_attr))

    return LayerOutput(
        name,
        layer_type=LayerType.SEQUENCE_CONCAT_LAYER,
        parents=[a, b],
        activation=act,
        size=a.size)


@wrap_name_default("memory", "memory_name")
def memory(name,
           size,
           memory_name=None,
           is_seq=False,
           boot_layer=None,
           boot_bias=None,
           boot_bias_active_type=None,
           boot_with_const_id=None):
    """
    The memory layers is a layer cross each time step. Reference this output
    as previous time step layer :code:`name` 's output.

    The default memory is zero in first time step, previous time step's
    output in the rest time steps.

    If boot_bias, the first time step value is this bias and
    with activation.

    If boot_with_const_id, then the first time stop is a IndexSlot, the
    Arguments.ids()[0] is this :code:`cost_id`.

    If boot_layer is not null, the memory is just the boot_layer's output.
    Set :code:`is_seq` is true boot layer is sequence.

    The same name layer in recurrent group will set memory on each time
    step.

    .. code-block:: python

       mem = memory(size=256, name='state')
       state = fc_layer(input=mem, size=256, name='state')

    If you do not want to specify the name, you can equivalently use set_input()
    to specify the layer needs to be remembered as the following:

    .. code-block:: python

       mem = memory(size=256)
       state = fc_layer(input=mem, size=256)
       mem.set_input(mem)

    :param name: the name of the layer which this memory remembers.
                 If name is None, user should call set_input() to specify the
                 name of the layer which this memory remembers.
    :type name: basestring
    :param size: size of memory.
    :type size: int
    :param memory_name: the name of the memory.
                        It is ignored when name is provided.
    :type memory_name: basestring
    :param is_seq: DEPRECATED. is sequence for boot_layer
    :type is_seq: bool
    :param boot_layer: boot layer of memory.
    :type boot_layer: LayerOutput | None
    :param boot_bias: boot layer's bias
    :type boot_bias: ParameterAttribute | None
    :param boot_bias_active_type: boot layer's active type.
    :type boot_bias_active_type: BaseActivation
    :param boot_with_const_id: boot layer's id.
    :type boot_with_const_id: int
    :return: LayerOutput object which is a memory.
    :rtype: LayerOutput
    """
    if boot_bias_active_type is None:
        boot_bias_active_type = LinearActivation()

    assert boot_bias is None or isinstance(boot_bias, ParameterAttribute)
    if isinstance(boot_bias, ParameterAttribute):
        boot_bias = ParamAttr.to_bias(boot_bias)

    assert boot_layer is None or isinstance(boot_layer, LayerOutput)
    if name is not None:
        memory_name = None

    memory_name = Memory(
        name,
        size,
        boot_layer=boot_layer.name if boot_layer is not None else None,
        boot_bias=boot_bias,
        boot_bias_active_type=boot_bias_active_type.name,
        boot_with_const_id=boot_with_const_id,
        memory_name=memory_name)

    lout = LayerOutput(
        name=memory_name,
        size=size,
        layer_type=LayerType.MEMORY,
        parents=[boot_layer] if boot_layer is not None else None)
    return lout


@wrap_bias_attr_default()
@wrap_act_default(param_names=['gate_act'], act=SigmoidActivation())
@wrap_act_default(param_names=['state_act'], act=TanhActivation())
@wrap_act_default(act=TanhActivation())
@wrap_name_default('lstm_step')
@layer_support()
def lstm_step_layer(input,
                    state,
                    size=None,
                    act=None,
                    name=None,
                    gate_act=None,
                    state_act=None,
                    bias_attr=None,
                    layer_attr=None):
    """
    LSTM Step Layer. This function is used only in recurrent_group.
    The lstm equations are shown as follows.

    ..  math::

        i_t & = \\sigma(W_{x_i}x_{t} + W_{h_i}h_{t-1} + W_{c_i}c_{t-1} + b_i)

        f_t & = \\sigma(W_{x_f}x_{t} + W_{h_f}h_{t-1} + W_{c_f}c_{t-1} + b_f)

        c_t & = f_tc_{t-1} + i_t tanh (W_{x_c}x_t+W_{h_c}h_{t-1} + b_c)

        o_t & = \\sigma(W_{x_o}x_{t} + W_{h_o}h_{t-1} + W_{c_o}c_t + b_o)

        h_t & = o_t tanh(c_t)


    The input of lstm step is :math:`Wx_t + Wh_{t-1}`, and user should use
    :code:`mixed_layer` and :code:`full_matrix_projection` to calculate these
    input vectors.

    The state of lstm step is :math:`c_{t-1}`. And lstm step layer will do

    ..  math::

        i_t = \\sigma(input + W_{ci}c_{t-1} + b_i)

        ...


    This layer has two outputs. The default output is :math:`h_t`. The other
    output is :math:`o_t`, whose name is 'state' and users can use
    :code:`get_output_layer` to extract this output.

    :param name: The name of this layer. It is optional.
    :type name: basestring
    :param size: The dimension of this layer's output, which must be
                 equal to the dimension of the state.
    :type size: int
    :param input: The input of this layer.
    :type input: LayerOutput
    :param state: The state of the LSTM unit.
    :type state: LayerOutput
    :param act: Activation type. TanhActivation is the default activation.
    :type act: BaseActivation
    :param gate_act: Activation type of the gate. SigmoidActivation is the
                     default activation.
    :type gate_act: BaseActivation
    :param state_act: Activation type of the state. TanhActivation is the
                      default activation.
    :type state_act: BaseActivation
<<<<<<< HEAD
    :param bias_attr: The bias attribute. If the parameter is set to False or an object
                      whose type is not ParameterAttribute, no bias is defined. If the
                      parameter is set to True, the bias is initialized to zero.
    :type bias_attr: ParameterAttribute | None | bool | Any
    :param layer_attr: The extra layer attribute. See ExtraLayerAttribute for details.
=======
    :param bias_attr: The parameter attribute for bias. If this parameter is
                     set to True or None, the bias is initialized to zero.
    :type bias_attr: ParameterAttribute | None | True
    :param layer_attr: layer's extra attribute.
>>>>>>> 4adc8a7a
    :type layer_attr: ExtraLayerAttribute
    :return: LayerOutput object.
    :rtype: LayerOutput
    """

    assert size is None or state.size == size
    size = state.size
    Layer(
        name=name,
        type=LayerType.LSTM_STEP_LAYER,
        active_type=act.name,
        active_gate_type=gate_act.name,
        active_state_type=state_act.name,
        bias=ParamAttr.to_bias(bias_attr),
        size=state.size,
        inputs=[input.name, state.name],
        **ExtraLayerAttribute.to_kwargs(layer_attr))

    return LayerOutput(
        name=name,
        layer_type=LayerType.LSTM_STEP_LAYER,
        parents=[input, state],
        activation=act,
        size=size,
        outputs=['default', 'state'])


@wrap_bias_attr_default()
@wrap_param_attr_default()
@wrap_act_default(param_names=['gate_act'], act=SigmoidActivation())
@wrap_act_default(act=TanhActivation())
@wrap_name_default('gru_step')
@layer_support()
def gru_step_layer(input,
                   output_mem,
                   size=None,
                   act=None,
                   name=None,
                   gate_act=None,
                   bias_attr=None,
                   param_attr=None,
                   layer_attr=None):
    """

    :param input: The input of this layer, whose dimension can be divided by 3.
    :type input: LayerOutput
    :param output_mem: A memory which memorizes the output of this layer at previous
                       time step.
    :type output_mem: LayerOutput
    :param size: The dimension of this layer's output. If it is not set or set to None,
                 it will be set to one-third of the dimension of the input automatically.
    :type size: int
    :param act: Activation type of this layer's output. TanhActivation
                is the default activation.
    :type act: BaseActivation
    :param name: The name of this layer. It is optional.
    :type name: basestring
    :param gate_act: Activation type of this layer's two gates. SigmoidActivation is
                     the default activation.
    :type gate_act: BaseActivation
    :param bias_attr: The parameter attribute for bias. If this parameter is set to
                      False or an object whose type is not ParameterAttribute, no bias
                      is defined. If this parameter is set to True,
                      the bias is initialized to zero.
    :type bias_attr: ParameterAttribute | None | bool | Any
    :param param_attr: The parameter attribute. See ParameterAttribute for details.
    :type param_attr: ParameterAttribute
    :param layer_attr: The extra layer attribute. See ExtraLayerAttribute for details.
    :type layer_attr: ExtraLayerAttribute
    :return: LayerOutput object.
    :rtype: LayerOutput
    """
    assert input.size % 3 == 0
    if size is None:
        size = input.size / 3
    Layer(
        name=name,
        type=LayerType.GRU_STEP_LAYER,
        # The parameter here is for transforming the output_mem. The input has
        # already been transformed outside this module so it does not need
        # parameter associated with it.
        # The parameter here is instead grouped with input is due to
        # backward model compatibility.
        inputs=[Input(input.name, **param_attr.attr), output_mem.name],
        bias=ParamAttr.to_bias(bias_attr),
        size=size,
        active_type=act.name,
        active_gate_type=gate_act.name,
        **ExtraAttr.to_kwargs(layer_attr))
    return LayerOutput(
        name=name,
        layer_type=LayerType.GRU_STEP_LAYER,
        parents=[input, output_mem],
        size=size,
        activation=act)


@wrap_bias_attr_default()
@wrap_param_attr_default()
@wrap_act_default(param_names=['gate_act'], act=SigmoidActivation())
@wrap_act_default(act=TanhActivation())
@wrap_name_default('gru_step_naive')
@layer_support(ERROR_CLIPPING, DROPOUT)
def gru_step_naive_layer(input,
                         output_mem,
                         size=None,
                         name=None,
                         act=None,
                         gate_act=None,
                         bias_attr=None,
                         param_attr=None,
                         layer_attr=None):
    """
    GRU Step Layer, which is realized using PaddlePaddle API. It supports ERROR_CLIPPING
    and DROPOUT.

    :param input: The input of this layer, whose dimensionality can be divided by 3.
    :param output_mem: A memory which memorizes the output of this layer at previous
                       time step.
    :type output_mem: LayerOutput
    :param size: The dimension of this layer's output. If it is not set or set to None,
                 it will be set to one-third of the dimension of the input automatically.
    :type size: int
    :param name: The name of this layer. It is optional.
    :type name: basestring
    :param act: Activation type of this layer's output. TanhActivation
                is the default activation.
    :type act: BaseActivation
    :param gate_act: Activation type of this layer's two gates. SigmoidActivation
                     is the default activation.
    :type gate_act: BaseActivation
    :param bias_attr: The parameter attribute for bias. If this parameter is set to
                      False or an object whose type is not ParameterAttribute, no bias
                      is defined. If this parameter is set to True,
                      the bias is initialized to zero.
    :type bias_attr: ParameterAttribute | None | bool | Any
    :param param_attr: The parameter attribute. See ParameterAttribute for details.
    :type param_attr: ParameterAttribute
    :param layer_attr: The extra layer attribute. See ExtraLayerAttribute for details.
    :type layer_attr: ExtraLayerAttribute
    :return: LayerOutput object.
    :rtype: LayerOutput
    """
    if input.size % 3 != 0:
        raise ValueError("GruStep input size must be divided by 3")
    if size is None:
        size = input.size / 3

    if bias_attr and bias_attr.attr.get("parameter_name", None) is not None:
        raise ValueError("You should not specify the field `name` in bias_attr."
                         " Otherwise, the three biases, which correponding to "
                         " the two gates and the mixed layer for computing Wx+b"
                         ", will share the same parameter matrix unexpectedly.")

    def __gate__(gate_name, offset):
        with mixed_layer(
                name=name + "_" + gate_name,
                size=size,
                layer_attr=layer_attr,
                bias_attr=bias_attr,
                act=gate_act) as gate:
            gate += identity_projection(input=input, offset=offset)
            gate += full_matrix_projection(
                input=output_mem, param_attr=param_attr)
        return gate

    update_gate = __gate__("update", 0)
    reset_gate = __gate__("reset", size)

    with mixed_layer(
            name=name + "_reset_output", bias_attr=False) as reset_output:
        reset_output += dotmul_operator(a=output_mem, b=reset_gate)

    with mixed_layer(
            name=name + "_output_candidate",
            size=size,
            layer_attr=layer_attr,
            bias_attr=bias_attr,
            act=act) as output_candidate:
        output_candidate += identity_projection(input=input, offset=2 * size)
        output_candidate += full_matrix_projection(
            input=reset_output, param_attr=param_attr)

    with mixed_layer(name=name) as output:
        output += identity_projection(output_mem)
        output += dotmul_operator(a=output_mem, b=update_gate, scale=-1.0)
        output += dotmul_operator(a=output_candidate, b=update_gate)

    return output


@wrap_name_default()
@layer_support()
def get_output_layer(input, arg_name, name=None, layer_attr=None):
    """
    Get layer's output by name. In PaddlePaddle, a layer might return multiple
    values, but returns one layer's output. If the user wants to use another
    output besides the default one, please use get_output_layer first to get
    the output from input.

    :param name: The name of this layer. It is optional.
    :type name: basestring
    :param input: The input layer. And this layer should contain
                   multiple outputs.
    :type input: LayerOutput
    :param arg_name: The name of the output to be extracted from the input layer.
    :type arg_name: basestring
    :param layer_attr: The extra layer attribute. See ExtraLayerAttribute for
                       details.
    :return: LayerOutput object.
    :rtype: LayerOutput
    """
    # GetOutputLayer
    assert arg_name in input.outputs, 'Get Output From an not existed input.' \
                                      ' The get output name is %s, which not' \
                                      ' in %s' % (
                                          arg_name, ",".join(input.outputs))
    Layer(
        name=name,
        type=LayerType.GET_OUTPUT_LAYER,
        inputs=[Input(
            input.name, input_layer_argument=arg_name)],
        size=input.size,
        **ExtraLayerAttribute.to_kwargs(layer_attr))

    return LayerOutput(
        name=name,
        layer_type=LayerType.GET_OUTPUT_LAYER,
        parents=[input],
        size=input.size)


@wrap_name_default()
@wrap_act_default()
@wrap_bias_attr_default()
@wrap_param_attr_default()
@layer_support()
def recurrent_layer(input,
                    act=None,
                    bias_attr=None,
                    param_attr=None,
                    name=None,
                    reverse=False,
                    layer_attr=None):
    """
    Simple recurrent unit layer. It is just a fully connect layer through both
    time and neural network.

    For each sequence [start, end] it performs the following computation\:

    ..  math::

        out_{i} = act(in_{i})     \\      \\      \\text{for} \\ i = start \\\\
        out_{i} = act(in_{i} + out_{i-1} * W) \\ \\ \\text{for} \\ start < i <= end

    If reversed is true, the order is reversed\:

    ..  math::

        out_{i} = act(in_{i})           \\    \\   \\text{for} \\ i = end  \\\\
        out_{i} = act(in_{i} + out_{i+1} * W) \\ \\ \\text{for} \\ start <= i < end


    :param input: The input of this layer.
    :type input: LayerOutput
    :param act: Activation type. TanhActivation is the default activation.
    :type act: BaseActivation
    :param bias_attr: The parameter attribute for bias. If this parameter is set to 
                      False or an object whose type is not ParameterAttribute,
                      no bias is defined. If the parameter is set to True,
                      the bias is initialized to zero.
    :type bias_attr: ParameterAttribute | None | bool | Any
    :param param_attr: The parameter attribute. See ParameterAttribute for
                       details.
    :type param_attr: ParameterAttribute
    :param name: The name of this layer. It is optional.
    :type name: basestring
    :param layer_attr: The extra layer attribute. See ExtraLayerAttribute for
                       details.
    :type layer_attr: ExtraLayerAttribute
    :return: LayerOutput object.
    :rtype: LayerOutput
    """
    Layer(
        name=name,
        type=LayerType.RECURRENT_LAYER,
        inputs=Input(input.name, **param_attr.attr),
        active_type=act.name,
        bias=ParamAttr.to_bias(bias_attr),
        reversed=reverse,
        **ExtraAttr.to_kwargs(layer_attr))
    return LayerOutput(
        name=name,
        layer_type=LayerType.RECURRENT_LAYER,
        parents=[input],
        size=input.size,
        activation=act,
        reverse=reverse)


class StaticInput(object):
    """
    StaticInput is only used in recurrent_group which defines a read-only memory
    and can be a sequence or non-sequence.
    :param size: DEPRECATED
    :param is_seq: DEPRECATED
    """

    def __init__(self, input, is_seq=False, size=None):
        assert isinstance(input, LayerOutput)
        self.input = input
        assert input.size is not None
        if size is not None:
            assert input.size == size


def SubsequenceInput(input):
    """
    DEPRECATED.
    Input sequence has sub-sequence, used in recurrent_group.

    The example usage is:

    .. code-block:: python

       input = SubsequenceInput(layer)
    """
    return input


@wrap_name_default("recurrent_group")
def recurrent_group(step, input, reverse=False, name=None, targetInlink=None):
    """
    Recurrent layer group is an extremely flexible recurrent unit in
    PaddlePaddle. As long as the user defines the calculation done within a
    time step, PaddlePaddle will iterate such a recurrent calculation over
    sequence input. This is useful for attention-based models, or Neural
    Turning Machine like models.

    The basic usage (time steps) is:

    .. code-block:: python

       def step(input):
           output = fc_layer(input=layer,
                             size=1024,
                             act=LinearActivation(),
                             bias_attr=False)
           return output

       group = recurrent_group(input=layer,
                               step=step)

    You can see following configs for further usages:

    - time steps: lstmemory_group, paddle/gserver/tests/sequence_layer_group.conf, \
                  demo/seqToseq/seqToseq_net.py
    - sequence steps: paddle/gserver/tests/sequence_nest_layer_group.conf

    :param step: A step function which takes the input of recurrent_group as its own
                 input and returns values as recurrent_group's output every time step.

                 The recurrent group scatters a sequence into time steps. And
                 for each time step, it will invoke step function, and return
                 a time step result. Then gather outputs of each time step into
                 layer group's output.

    :type step: callable

    :param name: The recurrent_group's name. It is optional.
    :type name: basestring

    :param input: Input links array.

                  LayerOutput will be scattered into time steps.
                  SubsequenceInput will be scattered into sequence steps.
                  StaticInput will be imported to each time step, and doesn't change
                  over time. It's a mechanism to access layer outside step function.

    :type input: LayerOutput | StaticInput | SubsequenceInput | list | tuple

    :param reverse: If reverse is set to True, the recurrent unit will process the
                    input sequence in a reverse order.
    :type reverse: bool

    :param targetInlink: DEPRECATED.
                         The input layer which share info with layer group's output

                         Param input specifies multiple input layers. For
                         SubsequenceInput inputs, config should assign one input
                         layer that share info(the number of sentences and the number
                         of words in each sentence) with all layer group's outputs.
                         targetInlink should be one of the layer group's input.

    :type targetInlink: LayerOutput | SubsequenceInput

    :return: LayerOutput object.
    :rtype: LayerOutput
    """
    model_type('recurrent_nn')

    if isinstance(input, LayerOutput) or isinstance(input, StaticInput):
        input = [input]
    assert isinstance(input, collections.Sequence)

    def is_in_links(x):
        return isinstance(x, LayerOutput)

    in_links = filter(is_in_links, input)

    RecurrentLayerGroupWithoutOutLinksBegin(
        name=name,
        in_links=map(lambda x: x.name, in_links),
        seq_reversed=reverse)
    in_args = []
    for each_input in input:
        if isinstance(each_input, StaticInput):  # StaticInput
            mem_name = "__%s_memory__" % each_input.input.name
            mem = memory(
                name=None,
                size=each_input.input.size,
                boot_layer=each_input.input)
            mem.set_input(mem)
            in_args.append(mem)
        else:
            in_args.append(each_input)

    layer_outs = step(*in_args)

    if isinstance(layer_outs, LayerOutput):
        layer_outs = [layer_outs]

    for layer_out in layer_outs:
        assert isinstance(
            layer_out, LayerOutput
        ), "Type of step function's return value must be LayerOutput."
        layer_out.reverse = reverse
        RecurrentLayerGroupSetOutLink(layer_out.name)

    RecurrentLayerGroupEnd(name=name)

    for layer_out in layer_outs:
        # The previous full_name is the name inside the recurrent group.
        # We need a full_name outside the recurrent group.
        layer_out.full_name = MakeLayerNameInSubmodel(layer_out.name)

    if len(layer_outs) == 1:
        return layer_outs[0]
    else:
        return layer_outs


class BaseGeneratedInput(object):
    def __init__(self):
        self.bos_id = None
        self.eos_id = None

    def before_real_step(self):
        raise NotImplementedError()

    def after_real_step(self, *args):
        raise NotImplementedError()


class GeneratedInput(BaseGeneratedInput):
    def after_real_step(self, input):
        if isinstance(input, LayerOutput):
            input = [input]
        elif isinstance(input, collections.Sequence):
            input = list(input)
            if len(input) > 1:
                logger.info(
                    ("More than one layers inside the recurrent_group "
                     "are returned as outputs of the entire recurrent_group "
                     "PLEASE garantee the first output is probability of "
                     "the predicted next word."))

        return [maxid_layer(
            input=input[0], name='__beam_search_predict__')] + (
                input[1:] if len(input) > 1 else [])

    def before_real_step(self):
        predict_id = memory(
            name='__beam_search_predict__',
            size=self.size,
            boot_with_const_id=self.bos_id)

        trg_emb = embedding_layer(
            input=predict_id,
            size=self.embedding_size,
            param_attr=ParamAttr(name=self.embedding_name))
        return trg_emb

    def __init__(self, size, embedding_name, embedding_size):
        super(GeneratedInput, self).__init__()
        self.size = size
        self.embedding_name = embedding_name
        self.embedding_size = embedding_size


@wrap_name_default()
def maxid_layer(input, name=None, layer_attr=None):
    """
    A layer for finding the id which has the maximal value for each sample.
    The result is stored in output.ids.

    The example usage is:

    .. code-block:: python

       maxid = maxid_layer(input=layer)

    :param input: The input of this layer.
    :type input: LayerOutput
    :param name: The name of this layer. It is optional.
    :type name: basestring
    :param layer_attr: The extra layer attribute. See ExtraLayerAttribute for
                       details.
    :type layer_attr: ExtraLayerAttribute.
    :return: LayerOutput object.
    :rtype: LayerOutput
    """

    assert isinstance(input, LayerOutput)
    l = Layer(
        name=name,
        type='maxid',
        inputs=[input.name],
        **ExtraLayerAttribute.to_kwargs(layer_attr))
    return LayerOutput(
        name=name,
        layer_type=LayerType.MAXID_LAYER,
        parents=[input],
        size=l.config.size)


@wrap_name_default()
def out_prod_layer(input1, input2, name=None, layer_attr=None):
    """
    A layer for computing the outer product of two vectors
    The result is a matrix of size(input1) x size(input2)

    The example usage is:

    .. code-block:: python

       out_prod = out_prod_layer(input1=vec1, input2=vec2)

    :param name: The name of this layer. It is optional.
    :type name: basestring
    :param input1: The first input layer.
    :type input: LayerOutput
    :param input2: The second input layer.
    :type input2: LayerOutput
    :param layer_attr: The extra layer attribute. See ExtraLayerAttribute for
                       details.
    :type layer_attr: ExtraLayerAttribute.
    :return: LayerOutput object.
    :rtype: LayerOutput
    """

    assert isinstance(input1, LayerOutput)
    assert isinstance(input2, LayerOutput)
    l = Layer(
        name=name,
        type=LayerType.OUT_PROD_LAYER,
        inputs=[input1.name, input2.name],
        **ExtraLayerAttribute.to_kwargs(layer_attr))
    return LayerOutput(
        name=name,
        layer_type=LayerType.OUT_PROD_LAYER,
        parents=[input1, input2],
        size=l.config.size)


@wrap_name_default()
def eos_layer(input, eos_id, name=None, layer_attr=None):
    """
    A layer for checking EOS for each sample:
    - output_id = (input_id == conf.eos_id)

    The result is stored in output\_.ids.
    It is used by recurrent layer group.

    The example usage is:

    .. code-block:: python

       eos = eos_layer(input=layer, eos_id=id)

    :param name: The name of this layer. It is optional.
    :type name: basestring
    :param input: The input of this layer.
    :type input: LayerOutput
    :param eos_id: End id of sequence
    :type eos_id: int
    :param layer_attr: The extra layer attribute. See ExtraLayerAttribute for
                       details.
    :type layer_attr: ExtraLayerAttribute.
    :return: LayerOutput object.
    :rtype: LayerOutput
    """
    l = Layer(
        name=name,
        type=LayerType.EOSID_LAYER,
        eos_id=eos_id,
        inputs=[input.name],
        **ExtraLayerAttribute.to_kwargs(layer_attr))
    return LayerOutput(
        name=name,
        layer_type=LayerType.EOSID_LAYER,
        parents=[input],
        size=l.config.size)


@wrap_name_default()
def beam_search(step,
                input,
                bos_id,
                eos_id,
                beam_size,
                max_length=500,
                name=None,
                num_results_per_sample=None):
    """
    Beam search is a heuristic search algorithm used in sequence generation.
    It explores a graph by expanding the most promising nodes in a limited set
    to maintain tractability.

    The example usage is:

    .. code-block:: python

        def rnn_step(input):
            last_time_step_output = memory(name='rnn', size=512)
            with mixed_layer(size=512, name='rnn') as simple_rnn:
                simple_rnn += full_matrix_projection(input)
                simple_rnn += last_time_step_output
            return simple_rnn

        generated_word_embedding = GeneratedInput(
                               size=target_dictionary_dim,
                               embedding_name="target_language_embedding",
                               embedding_size=word_vector_dim)

        beam_gen = beam_search(name="decoder",
                               step=rnn_step,
                               input=[StaticInput(encoder_last),
                                      generated_word_embedding],
                               bos_id=0,
                               eos_id=1,
                               beam_size=5)

    Please see the following demo for more details:

    - machine translation : demo/seqToseq/translation/gen.conf \
                            demo/seqToseq/seqToseq_net.py

    :param name: The name of the recurrent unit that is responsible for
                 generating sequences. It is optional.
    :type name: basestring
    :param step: A callable function that defines the calculation in a time
                 step, and it is applied to sequences with arbitrary length by
                 sharing a same set of weights.

                 You can refer to the first parameter of recurrent_group, or
                 demo/seqToseq/seqToseq_net.py for more details.
    :type step: callable
    :param input: Input data for the recurrent unit, which should include the
                  previously generated words as a GeneratedInput object.
                  In beam_search, none of the input's type should be LayerOutput.
    :type input: list
    :param bos_id: Index of the start symbol in the dictionary. The start symbol
                   is a special token for NLP task, which indicates the
                   beginning of a sequence. In the generation task, the start
                   symbol is essential, since it is used to initialize the RNN
                   internal state.
    :type bos_id: int
    :param eos_id: Index of the end symbol in the dictionary. The end symbol is
                   a special token for NLP task, which indicates the end of a
                   sequence. The generation process will stop once the end
                   symbol is generated, or a pre-defined max iteration number
                   is exceeded.
    :type eos_id: int
    :param max_length: Max generated sequence length.
    :type max_length: int
    :param beam_size: Beam search for sequence generation is an iterative search
                      algorithm. To maintain tractability, every iteration only
                      only stores a predetermined number, called the beam_size,
                      of the most promising next words. The greater the beam
                      size, the fewer candidate words are pruned.
    :type beam_size: int
    :param num_results_per_sample: Number of the generated results per input
                                  sequence. This number must always be less than
                                  beam size.
    :type num_results_per_sample: int
    :return: The generated word index.
    :rtype: LayerOutput
    """

    if num_results_per_sample is None:
        num_results_per_sample = beam_size
    if num_results_per_sample > beam_size:
        logger.warning("num_results_per_sample should be less than beam_size")

    if isinstance(input, StaticInput) or isinstance(input, BaseGeneratedInput):
        input = [input]

    generated_input_index = -1

    real_input = []
    for i, each_input in enumerate(input):
        assert not isinstance(each_input, LayerOutput), (
            "in beam_search, "
            "none of the input should has a type of LayerOutput.")
        if isinstance(each_input, BaseGeneratedInput):
            assert generated_input_index == -1, ("recurrent_group accepts "
                                                 "only one GeneratedInput.")
            generated_input_index = i

        else:
            real_input.append(each_input)

    assert generated_input_index != -1, "No GeneratedInput is given."

    gipt = input[generated_input_index]

    gipt.bos_id = bos_id
    gipt.eos_id = eos_id

    def __real_step__(*args):
        eos_name = "__%s_eos_layer__" % name
        RecurrentLayerGroupSetGenerator(
            Generator(
                eos_layer_name=eos_name,
                max_num_frames=max_length,
                beam_size=beam_size,
                num_results_per_sample=num_results_per_sample))

        args = list(args)
        args.insert(generated_input_index, gipt.before_real_step())

        predict = gipt.after_real_step(step(*args))

        eos_layer(input=predict[0], eos_id=eos_id, name=eos_name)
        return predict

    return recurrent_group(
        step=__real_step__, input=real_input, reverse=False, name=name)


def __cost_input__(input, label, weight=None):
    """
    inputs and parents for cost layers.
    """
    if isinstance(input, LayerOutput):
        input = [input]
    if isinstance(label, LayerOutput):
        label = [label]
    ipts = [Input(ipt.name) for ipt in (input + label)]
    parents = [ipt for ipt in (input + label)]
    if weight is not None:
        assert weight.size == 1
        ipts.append(Input(weight.name))
        parents.append(weight)
    return ipts, parents


@wrap_name_default()
@layer_support()
def square_error_cost(input,
                      label,
                      weight=None,
                      name=None,
                      coeff=1.0,
                      layer_attr=None):
    """
    sum of square error cost:

    ..  math::

        cost = \\sum_{i=1}^N(t_i-y_i)^2

    :param name: The name of this layer. It is optional.
    :type name: basestring
    :param input: The first input layer.
    :type input: LayerOutput
    :param label: The input label.
    :type label: LayerOutput
    :param weight: The weight layer defines a weight for each sample in the
                   mini-batch. It is optional.
    :type weight: LayerOutput
    :param coeff: The weight of the gradient in the back propagation.
                  1.0 is the default value.
    :type coeff: float
    :param layer_attr: The extra layer attribute. See ExtraLayerAttribute for
                       details.
    :type layer_attr: ExtraLayerAttribute
    :return: LayerOutput object.
    :rtype: LayerOutput
    """
    ipts, parents = __cost_input__(input, label, weight)

    Layer(
        inputs=ipts,
        type="square_error",
        name=name,
        coeff=coeff,
        **ExtraLayerAttribute.to_kwargs(layer_attr))
    return LayerOutput(name, LayerType.COST, parents=parents, size=1)


regression_cost = square_error_cost


@wrap_name_default("cost")
@layer_support()
def classification_cost(input,
                        label,
                        weight=None,
                        name=None,
                        evaluator=classification_error_evaluator,
                        layer_attr=None,
                        coeff=1.):
    """
    classification cost Layer.

    :param name: The name of this layer. It is optional.
    :type name: basestring
    :param input: The first input layer.
    :type input: LayerOutput
    :param label: The input label.
    :type label: LayerOutput
    :param weight: The weight layer defines a weight for each sample in the
                   mini-batch. It is optional.
    :type weight: LayerOutput
    :param evaluator: Evaluator method. classification_error_evaluator is the default.
    :type evaluator: Evaluator method
    :param layer_attr: The extra layer attribute. See ExtraLayerAttribute for
                       details.
    :type layer_attr: ExtraLayerAttribute
    :param coeff: The weight of the gradient in the back propagation.
                  1.0 is the default value.
    :type coeff: float
    :return: LayerOutput object.
    :rtype: LayerOutput
    """
    assert input.layer_type != LayerType.DATA
    assert isinstance(input.activation, SoftmaxActivation)
    assert label.layer_type == LayerType.DATA

    ipts, parents = __cost_input__(input, label, weight)

    Layer(
        name=name,
        type="multi-class-cross-entropy",
        inputs=ipts,
        coeff=coeff,
        **ExtraLayerAttribute.to_kwargs(layer_attr))

    def __add_evaluator__(e):
        assert callable(e)
        assert hasattr(e, 'is_evaluator')
        assert isinstance(e.is_evaluator, bool)
        assert e.is_evaluator
        assert hasattr(e, "for_classification")
        assert isinstance(e.for_classification, bool)
        assert e.for_classification

        e(name=e.__name__, input=input, label=label, weight=weight)

    if not isinstance(evaluator, collections.Sequence):
        evaluator = [evaluator]

    for each_evaluator in evaluator:
        __add_evaluator__(each_evaluator)

    return LayerOutput(name, LayerType.COST, parents=parents, size=1)


def conv_operator(img,
                  filter,
                  filter_size,
                  num_filters,
                  num_channels=None,
                  stride=1,
                  padding=0,
                  filter_size_y=None,
                  stride_y=None,
                  padding_y=None,
                  trans=False):
    """
    Different from img_conv_layer, conv_op is an Operator, which can be used
    in mixed_layer. And conv_op takes two inputs to perform convolution.
    The first input is the image and the second is filter kernel. It only
    supports GPU mode.

    The example usage is:

    .. code-block:: python

       op = conv_operator(img=input1,
                          filter=input2,
                          filter_size=3,
                          num_filters=64,
                          num_channels=64)

    :param img: The input image.
    :type img: LayerOutput
    :param filter: The input filter.
    :type filter: LayerOutput
    :param filter_size: The dimension of the filter kernel on the x axis.
    :type filter_size: int
    :param filter_size_y: The dimension of the filter kernel on the y axis.
                          If the parameter is not set or set to None, it will
                          set to 'filter_size' automatically.
    :type filter_size_y: int
    :param num_filters: The number of the output channels.
    :type num_filters: int
    :param num_channels: The number of the input channels. If the parameter is not set
                         or set to None, it will be automatically set to the channel
                         number of the 'img'.
    :type num_channels: int
    :param stride: The stride on the x axis.
    :type stride: int
    :param stride_y: The stride on the y axis. If the parameter is not set or
                     set to None, it will be set to 'stride' automatically.
    :type stride_y: int
    :param padding: The padding size on the x axis.
    :type padding: int
    :param padding_y: The padding size on the y axis. If the parameter is not set
                      or set to None, it will be set to 'padding' automatically.
    :type padding_y: int
    :return: A ConvOperator Object.
    :rtype: ConvOperator
    """
    if filter_size_y is None:
        filter_size_y = filter_size
    if stride_y is None:
        stride_y = stride
    if padding_y is None:
        padding_y = padding

    if num_channels is None:
        num_channels = img.num_filters

    assert isinstance(filter, LayerOutput)
    assert filter.size is not None

    opCls = ConvTransOperator if trans else ConvOperator

    op = opCls(
        input_layer_names=[img.name, filter.name],
        num_filters=num_filters,
        conv_conf=Conv(
            filter_size=filter_size,
            padding=padding,
            stride=stride,
            channels=num_channels,
            filter_size_y=filter_size_y,
            padding_y=padding_y,
            stride_y=stride_y,
            groups=1))

    op.origin = [img, filter]
    return op


@wrap_param_attr_default()
def conv_projection(input,
                    filter_size,
                    num_filters,
                    num_channels=None,
                    stride=1,
                    padding=0,
                    filter_size_y=None,
                    stride_y=None,
                    padding_y=None,
                    groups=1,
                    param_attr=None,
                    trans=False):
    """
    Different from img_conv_layer and conv_op, conv_projection is a Projection,
    which can be used in mixed_layer and concat_layer. It uses cudnn to implement
    convolution and only supports GPU mode.

    The example usage is:

    .. code-block:: python

       proj = conv_projection(input=input1,
                              filter_size=3,
                              num_filters=64,
                              num_channels=64)

    :param input: The input of this layer.
    :type input: LayerOutput
    :param filter_size: The dimensions of the filter kernel. If the parameter is
                        set to one integer, the two dimensions on x and y axises
                        will be same when filter_size_y is not set. If it is set
                        to a list, the first element indicates the dimension on
                        the x axis, and the second is used to specify the dimension
                        on the y axis when filter_size is not provided.
    :type filter_size: int | tuple | list
    :param filter_size_y: The dimension of the filter kernel on the y axis. If the parameter
                          is not set, it will be set automatically according to filter_size.
    :type filter_size_y: int
    :param num_filters: The number of filters.
    :type num_filters: int
    :param num_channels: The number of the input channels.
    :type num_channels: int
    :param stride: The strides. If the parameter is set to one integer, the strides
                   on x and y axises will be same when stride_y is not set. If it is
                   set to a list, the first element indicates the stride on the x axis,
                   and the second is used to specify the stride on the y axis when
                   stride_y is not provided.
    :type stride: int | tuple | list
    :param stride_y: The stride on the y axis.
    :type stride_y: int
    :param padding: The padding sizes. If the parameter is set to one integer, the padding
                    sizes on x and y axises will be same when padding_y is not set. If it
                    is set to a list, the first element indicates the padding size on the
                    x axis, and the second is used to specify the padding size on the y axis
                    when padding_y is not provided.
    :type padding: int | tuple | list
    :param padding_y: The padding size on the y axis.
    :type padding_y: int
    :param groups: The group number.
    :type groups: int
    :param param_attr: The parameter attribute of the convolution. See ParameterAttribute for
                       details.
    :type param_attr: ParameterAttribute
    :param trans: Whether it is ConvTransProjection or ConvProjection
    :type trans: bool
    :return: A Projection Object.
    :rtype: ConvTransProjection | ConvProjection
    """
    if num_channels is None:
        assert input.num_filters is not None
        num_channels = input.num_filters

    if filter_size_y is None:
        if isinstance(filter_size, collections.Sequence):
            assert len(filter_size) == 2
            filter_size, filter_size_y = filter_size
        else:
            filter_size_y = filter_size

    if stride_y is None:
        if isinstance(stride, collections.Sequence):
            assert len(stride) == 2
            stride, stride_y = stride
        else:
            stride_y = stride

    if padding_y is None:
        if isinstance(padding, collections.Sequence):
            assert len(padding) == 2
            padding, padding_y = padding
        else:
            padding_y = padding

    if param_attr.attr.get('initial_smart'):
        # special initial for conv layers.
        init_w = (2.0 / (filter_size**2 * num_channels))**0.5
        param_attr.attr["initial_mean"] = 0.0
        param_attr.attr["initial_std"] = init_w
        param_attr.attr["initial_strategy"] = 0
        param_attr.attr["initial_smart"] = False

    projCls = ConvTransProjection if trans else ConvProjection

    proj = projCls(
        input_layer_name=input.name,
        num_filters=num_filters,
        conv_conf=Conv(
            filter_size=filter_size,
            padding=padding,
            stride=stride,
            channels=num_channels,
            filter_size_y=filter_size_y,
            padding_y=padding_y,
            stride_y=stride_y,
            groups=groups),
        **param_attr.attr)

    proj.origin = input
    return proj


@wrap_name_default("pad")
@layer_support()
def pad_layer(input,
              pad_c=None,
              pad_h=None,
              pad_w=None,
              name=None,
              layer_attr=None):
    """
    This operation pads zeros to the input data according to pad_c,pad_h
    and pad_w. pad_c, pad_h, pad_w specify the size in the corresponding
    dimension. And the input data shape is NCHW.

    For example, pad_c=[2,3] means padding 2 zeros before the input data
    and 3 zeros after the input data in the channel dimension. pad_h means
    padding zeros in the height dimension. pad_w means padding zeros in the
    width dimension.

    For example,

    .. code-block:: python

       input(2,2,2,3)  = [
                           [ [[1,2,3], [3,4,5]],
                             [[2,3,5], [1,6,7]] ],
                           [ [[4,3,1], [1,8,7]],
                             [[3,8,9], [2,3,5]] ]
                         ]

       pad_c=[1,1], pad_h=[0,0], pad_w=[0,0]

       output(2,4,2,3) = [
                           [ [[0,0,0], [0,0,0]],
                             [[1,2,3], [3,4,5]],
                             [[2,3,5], [1,6,7]],
                             [[0,0,0], [0,0,0]] ],
                           [ [[0,0,0], [0,0,0]],
                             [[4,3,1], [1,8,7]],
                             [[3,8,9], [2,3,5]],
                             [[0,0,0], [0,0,0]] ]
                         ]

    The simply usage is:

    .. code-block:: python

       pad = pad_layer(input=ipt,
                       pad_c=[4,4],
                       pad_h=[0,0],
                       pad_w=[2,2])

    :param input: The input of this layer.
    :type input: LayerOutput
    :param pad_c: The padding size in the channel dimension.
    :type pad_c: list | None
    :param pad_h: The padding size in the height dimension.
    :type pad_h: list | None
    :param pad_w: The padding size in the width dimension.
    :type pad_w: list | None
    :param layer_attr: The extra layer attribute. See ExtraLayerAttribute for
                       details.
    :type layer_attr: ExtraLayerAttribute
    :param name: The name of this layer. It is optional.
    :type name: basestring
    :return: LayerOutput object.
    :rtype: LayerOutput
    """
    if pad_c is not None:
        assert isinstance(pad_c, collections.Sequence) and len(pad_c) == 2
    else:
        pad_c = [0, 0]

    if pad_h is not None:
        assert isinstance(pad_h, collections.Sequence) and len(pad_h) == 2
    else:
        pad_h = [0, 0]

    if pad_w is not None:
        assert isinstance(pad_w, collections.Sequence) and len(pad_w) == 2
    else:
        pad_w = [0, 0]

    assert input.num_filters is not None
    in_ch = input.num_filters
    out_ch = in_ch + pad_c[0] + pad_c[1]

    l = Layer(
        name=name,
        type=LayerType.PAD_LAYER,
        inputs=Input(
            input.name,
            pad=Pad(
                channels=in_ch,
                pad_c=pad_c,
                pad_h=pad_h,
                pad_w=pad_w, )),
        **ExtraLayerAttribute.to_kwargs(layer_attr))
    return LayerOutput(
        name,
        layer_type=LayerType.PAD_LAYER,
        parents=[input],
        num_filters=out_ch,
        size=l.config.size)


@wrap_name_default()
@layer_support()
def conv_shift_layer(a, b, name=None, layer_attr=None):
    """
    This layer performs cyclic convolution on two inputs. For example:
      - a[in]: contains M elements.
      - b[in]: contains N elements (N should be odd).
      - c[out]: contains M elements.

    .. math::

        c[i] = \sum_{j=-(N-1)/2}^{(N-1)/2}a_{i+j} * b_{j}

    In this formula:
     - a's index is computed modulo M. When it is negative, then get item from
       the right side (which is the end of array) to the left.
     - b's index is computed modulo N. When it is negative, then get item from
       the right size (which is the end of array) to the left.

    The example usage is:

    .. code-block:: python

       conv_shift = conv_shift_layer(a=layer1, b=layer2)

    :param name: The name of this layer. It is optional.
    :type name: basestring
    :param a: The first input of this layer.
    :type a: LayerOutput
    :param b: The second input of this layer.
    :type b: LayerOutput
    :param layer_attr: The extra layer attribute. See ExtraLayerAttribute for
                       details.
    :type layer_attr: ExtraLayerAttribute
    :return: LayerOutput object.
    :rtype: LayerOutput
    """
    assert isinstance(a, LayerOutput) and isinstance(b, LayerOutput)
    assert b.size is None or b.size % 2 == 1  # size of b must be odd.
    Layer(
        name=name,
        type=LayerType.CONV_SHIFT_LAYER,
        inputs=[a.name, b.name],
        **ExtraLayerAttribute.to_kwargs(layer_attr))

    return LayerOutput(
        name, LayerType.CONV_SHIFT_LAYER, parents=[a, b], size=a.size)


@wrap_name_default()
@wrap_param_attr_default()
@wrap_bias_attr_default()
@wrap_act_default(act=LinearActivation())
@layer_support(ERROR_CLIPPING, DROPOUT)
def tensor_layer(a,
                 b,
                 size,
                 act=None,
                 name=None,
                 param_attr=None,
                 bias_attr=None,
                 layer_attr=None):
    """
    This layer performs tensor operation on two inputs.
    For example:

    .. math::
       y_{i} = a * W_{i} * {b^\mathrm{T}}, i=0,1,...,K-1

    In this formular:
      - :math:`a`: the first input contains M elements.
      - :math:`b`: the second input contains N elements.
      - :math:`y_{i}`: the i-th element of y.
      - :math:`W_{i}`: the i-th learned weight, shape if [M, N]
      - :math:`b^\mathrm{T}`: the transpose of :math:`b_{2}`.

    The simple usage is:

    .. code-block:: python

       tensor = tensor_layer(a=layer1, b=layer2, size=1000)

    :param name: The name of this layer. It is optional.
    :type name: basestring
    :param a: The first input of this layer.
    :type a: LayerOutput
    :param b: The second input of this layer.
    :type b: LayerOutput
    :param size: The dimension of this layer.
    :type size: int
    :param act: Activation type. LinearActivation is the default activation.
    :type act: BaseActivation
    :param param_attr: The parameter attribute. See ParameterAttribute for
                       details.
    :type param_attr: ParameterAttribute
    :param bias_attr: The parameter attribute for bias. If this parameter is set to
                      False or an object whose type is not ParameterAttribute,
                      no bias is defined. If this parameter is set to True,
                      the bias is initialized to zero.
    :type bias_attr: ParameterAttribute | None | bool | Any
    :param layer_attr: The extra layer attribute. See ExtraLayerAttribute for
                       details.
    :type layer_attr: ExtraLayerAttribute | None
    :return: LayerOutput object.
    :rtype: LayerOutput
    """
    assert isinstance(a, LayerOutput) and isinstance(b, LayerOutput)
    Layer(
        name=name,
        size=size,
        type=LayerType.TENSOR_LAYER,
        active_type=act.name,
        bias=ParamAttr.to_bias(bias_attr),
        inputs=[Input(a.name, **param_attr.attr), Input(b.name)],
        **ExtraLayerAttribute.to_kwargs(layer_attr))
    return LayerOutput(
        name, LayerType.TENSOR_LAYER, parents=[a, b], activation=act, size=size)


@wrap_name_default()
@wrap_param_attr_default()
@wrap_bias_attr_default()
@wrap_act_default()
@layer_support(DROPOUT, ERROR_CLIPPING)
def selective_fc_layer(input,
                       size,
                       select=None,
                       act=None,
                       name=None,
                       pass_generation=False,
                       has_selected_colums=True,
                       mul_ratio=0.02,
                       param_attr=None,
                       bias_attr=None,
                       layer_attr=None):
    """
    Selectived fully connected layer. Different from fc_layer, the output
    of this layer can be sparse. It requires an additional input to indicate
    several selected columns for output. If the selected columns is not
    specified, selective_fc_layer acts exactly like fc_layer.

    The simple usage is:

    .. code-block:: python

       sel_fc = selective_fc_layer(input=input, size=128, act=TanhActivation())

    :param name: The name of this layer. It is optional.
    :type name: basestring
    :param input: The input of this layer.
    :type input: LayerOutput | list | tuple
    :param select: The layer to select columns to output. It should be a sparse
                   binary matrix, and is treated as the mask of selective fc. If
                   it is not set or set to None, selective_fc_layer acts exactly
                   like fc_layer.
    :type select: LayerOutput
    :param size: The dimension of this layer, which should be equal to that of
                 the layer 'select'.
    :type size: int
    :param act: Activation type. TanhActivation is the default activation.
    :type act: BaseActivation
    :param pass_generation: The flag which indicates whether it is during generation.
    :type pass_generation: bool
    :param has_selected_colums: The flag which indicates whether the parameter 'select'
                                has been set. True is the default.
    :type has_selected_colums: bool
    :param mul_ratio: A ratio helps to judge how sparse the output is and determine
                      the computation method for speed consideration.
    :type mul_ratio: float
    :param param_attr: The parameter attribute. See ParameterAttribute for
                       details.
    :type param_attr: ParameterAttribute
    :param bias_attr: The parameter attribute for bias. If this parameter is set to
                      False or an object whose type is not ParameterAttribute,
                      no bias is defined. If this parameter is set to True,
                      the bias is initialized to zero.
    :type bias_attr: ParameterAttribute | None | bool | Any
    :param layer_attr: The extra layer attribute. See ExtraLayerAttribute for
                       details.
    :type layer_attr: ExtraLayerAttribute | None
    :return: LayerOutput object.
    :rtype: LayerOutput
    """
    if isinstance(input, LayerOutput):
        input = [input]
        assert not isinstance(param_attr, collections.Sequence)
        param_attr = [param_attr]
    else:
        if isinstance(param_attr, collections.Sequence):
            assert len(input) == len(param_attr)
        else:
            if "parameter_name" in param_attr.attr and len(input) > 1:
                logger.fatal(
                    "When the name field of param_attr is manually specified "
                    "and the input is a list, the param_attr should also be a "
                    "list with each item being the param_attr for each input "
                    "item. If only one named param_attr is provided, all the "
                    "input items would share this parameter.")
            param_attr = [copy.deepcopy(param_attr) for _ in range(len(input))]

    assert isinstance(input, collections.Sequence)
    assert isinstance(select, LayerOutput)
    if select.size is not None:
        assert select.size == size
    Layer(
        inputs=[
            Input(ipt.name, **attr.attr) for ipt, attr in zip(input, param_attr)
        ] + [select.name],
        name=name,
        type=LayerType.SEL_FC_LAYER,
        size=size,
        bias=ParameterAttribute.to_bias(bias_attr),
        active_type=act.name,
        selective_fc_pass_generation=pass_generation,
        has_selected_colums=has_selected_colums,
        selective_fc_full_mul_ratio=mul_ratio,
        **ExtraLayerAttribute.to_kwargs(layer_attr))
    return LayerOutput(
        name,
        LayerType.SEL_FC_LAYER,
        list(input) + [select],
        activation=act,
        size=size)


@wrap_name_default()
@layer_support()
def sampling_id_layer(input, name=None, layer_attr=None):
    """
    A layer for sampling id from a multinomial distribution from the input layer.
    Sampling one id for one sample.

    The simple usage is:

    .. code-block:: python

       samping_id = sampling_id_layer(input=input)

    :param input: The input of this layer.
    :type input: LayerOutput
    :param name: The name of this layer. It is optional.
    :type name: basestring
    :param layer_attr: The extra layer attribute. See ExtraLayerAttribute for
                       details.
    :type layer_attr: ExtraLayerAttribute
    :return: LayerOutput object.
    :rtype: LayerOutput
    """
    l = Layer(
        name=name,
        type=LayerType.SAMPLING_ID_LAYER,
        inputs=[Input(input.name)],
        **ExtraLayerAttribute.to_kwargs(layer_attr))
    return LayerOutput(
        name, LayerType.SAMPLING_ID_LAYER, input, size=l.config.size)


@wrap_name_default()
@layer_support()
def slope_intercept_layer(input,
                          name=None,
                          slope=1.0,
                          intercept=0.0,
                          layer_attr=None):
    """
    This layer for applying a slope and an intercept to the input.

    ..  math::
        y = slope * x + intercept

    The simple usage is:

    .. code-block:: python

       scale = slope_intercept_layer(input=input, slope=-1.0, intercept=1.0)

    :param input: The input of this layer.
    :type input: LayerOutput
    :param name: The name of this layer. It is optional.
    :type name: basestring
    :param slope: The scale factor.
    :type slope: float
    :param intercept: The offset.
    :type intercept: float
    :param layer_attr: The extra layer attribute. See ExtraLayerAttribute for
                       details.
    :type layer_attr: ExtraLayerAttribute
    :return: LayerOutput object.
    :rtype: LayerOutput
    """
    Layer(
        name=name,
        type=LayerType.SLOPE_INTERCEPT_LAYER,
        slope=slope,
        intercept=intercept,
        inputs=[Input(input.name)],
        **ExtraLayerAttribute.to_kwargs(layer_attr))
    return LayerOutput(
        name, LayerType.SLOPE_INTERCEPT_LAYER, input, size=input.size)


@wrap_name_default()
@layer_support()
def linear_comb_layer(weights, vectors, size=None, name=None, layer_attr=None):
    """
    A layer for weighted sum of vectors takes two inputs.
      - Input: size of weights is M
               size of vectors is M*N
      - Output: a vector of size=N

    .. math::

       z(i) = \sum_{j=0}^{M-1} x(j) y(i+Nj)

    where :math:`0 \le i \le N-1`

    Or in the matrix notation:

    .. math::

       z = x^\mathrm{T} Y

    In this formular:
      - :math:`x`: weights
      - :math:`y`: vectors.
      - :math:`z`: the output.

    Note that the above computation is for one sample. Multiple samples are
    processed in one batch.

    The simple usage is:

    .. code-block:: python

       linear_comb = linear_comb_layer(weights=weight, vectors=vectors,
                                       size=elem_dim)

    :param weights: The weight layer.
    :type weights: LayerOutput
    :param vectors: The vector layer.
    :type vectors: LayerOutput
    :param size: The dimension of this layer.
    :type size: int
    :param name: The name of this layer. It is optional.
    :type name: basestring
    :param layer_attr: The extra layer attribute. See ExtraLayerAttribute for
                       details.
    :type layer_attr: ExtraLayerAttribute
    :return: LayerOutput object.
    :rtype: LayerOutput
    """
    assert isinstance(weights, LayerOutput) and isinstance(vectors, LayerOutput)
    if vectors.size is not None and weights.size is not None:
        assert vectors.size % weights.size == 0
        if size is None:
            size = vectors.size / weights.size
        else:
            assert size == vectors.size / weights.size
    Layer(
        name=name,
        type=LayerType.LINEAR_COMBINATION_LAYER,
        size=size,
        inputs=[Input(weights.name), Input(vectors.name)],
        **ExtraLayerAttribute.to_kwargs(layer_attr))
    return LayerOutput(
        name, LayerType.LINEAR_COMBINATION_LAYER, [weights, vectors], size=size)


convex_comb_layer = linear_comb_layer


@wrap_name_default()
@layer_support()
def block_expand_layer(input,
                       block_x=0,
                       block_y=0,
                       stride_x=0,
                       stride_y=0,
                       padding_x=0,
                       padding_y=0,
                       num_channels=None,
                       name=None,
                       layer_attr=None):
    """
    Expand feature map to minibatch matrix.
       - matrix width is: block_y * block_x * num_channels
       - matirx height is: outputH * outputW

    .. math::

       outputH = 1 + (2 * padding_y + imgSizeH - block_y + stride_y - 1) / stride_y

       outputW = 1 + (2 * padding_x + imgSizeW - block_x + stride_x - 1) / stride_x

    The expanding method is the same with ExpandConvLayer, but saved the transposed
    value. After expanding, output.sequenceStartPositions will store timeline.
    The number of time steps is outputH * outputW and the dimension of each
    time step is block_y * block_x * num_channels. This layer can be used after
    convolutional neural network, and before recurrent neural network.

    The simple usage is:

    .. code-block:: python

       block_expand = block_expand_layer(input=layer,
                                         num_channels=128,
                                         stride_x=1,
                                         stride_y=1,
                                         block_x=1,
                                         block_x=3)

    :param input: The input of this layer.
    :type input: LayerOutput
    :param num_channels: The number of input channels. If the parameter is not set or
                         set to None, its actual value will be automatically set to
                         the channels number of the input.
    :type num_channels: int
    :param block_x: The width of sub block.
    :type block_x: int
    :param block_y: The width of sub block.
    :type block_y: int
    :param stride_x: The stride size in horizontal direction.
    :type stride_x: int
    :param stride_y: The stride size in vertical direction.
    :type stride_y: int
    :param padding_x: The padding size in horizontal direction.
    :type padding_x: int
    :param padding_y: The padding size in vertical direction.
    :type padding_y: int
    :param name: The name of this layer. It is optional.
    :type name: basestring.
    :param layer_attr: The extra layer attribute. See ExtraLayerAttribute for
                       details.
    :type layer_attr: ExtraLayerAttribute
    :return: LayerOutput object.
    :rtype: LayerOutput
    """
    if num_channels is None:
        assert input.num_filters is not None
        num_channels = input.num_filters
    l = Layer(
        name=name,
        inputs=Input(
            input.name,
            block_expand=BlockExpand(
                channels=num_channels,
                block_x=block_x,
                block_y=block_y,
                stride_x=stride_x,
                stride_y=stride_y,
                padding_x=padding_x,
                padding_y=padding_y)),
        type=LayerType.BLOCK_EXPAND,
        **ExtraLayerAttribute.to_kwargs(layer_attr))

    return LayerOutput(
        name, LayerType.BLOCK_EXPAND, parents=[input], size=l.config.size)


@wrap_name_default()
@layer_support()
def maxout_layer(input, groups, num_channels=None, name=None, layer_attr=None):
    """
    A layer to do max out on convolutional layer output.
      - Input: the output of a convolutional layer.
      - Output: feature map size same as the input's, and its channel number is
        (input channel) / groups.

    So groups should be larger than 1, and the num of channels should be able
    to be devided by groups.

    Reference:
        Maxout Networks
        http://www.jmlr.org/proceedings/papers/v28/goodfellow13.pdf
        Multi-digit Number Recognition from Street View Imagery using Deep Convolutional Neural Networks
        https://arxiv.org/pdf/1312.6082v4.pdf

    .. math::
       y_{si+j} = \max_k x_{gsi + sk + j}
       g = groups
       s = input.size / num_channels
       0 \le i < num_channels / groups
       0 \le j < s
       0 \le k < groups

    The simple usage is:

    .. code-block:: python

       maxout = maxout_layer(input,
                             num_channels=128,
                             groups=4)

    :param input: The input of this layer.
    :type input: LayerOutput
    :param num_channels: The number of input channels. If the parameter is not set or
                         set to None, its actual value will be automatically set to
                         the channels number of the input.
    :type num_channels: int
    :param groups: The group number of input layer.
    :type groups: int
    :param name: The name of this layer. It is optional.
    :type name: basestring
    :param layer_attr: The extra layer attribute. See ExtraLayerAttribute for
                       details.
    :type layer_attr: ExtraLayerAttribute
    :return: LayerOutput object.
    :rtype: LayerOutput
    """
    assert isinstance(input.activation, LinearActivation)
    assert groups > 1
    if num_channels is None:
        assert input.num_filters is not None
        num_channels = input.num_filters
    assert num_channels % groups == 0
    l = Layer(
        name=name,
        inputs=Input(
            input.name, maxout=MaxOut(
                channels=num_channels, groups=groups)),
        type=LayerType.MAXOUT,
        **ExtraLayerAttribute.to_kwargs(layer_attr))
    return LayerOutput(
        name, LayerType.MAXOUT, parents=[input], size=l.config.size)


@wrap_name_default()
@layer_support()
def ctc_layer(input,
              label,
              size=None,
              name=None,
              norm_by_times=False,
              layer_attr=None):
    """
    Connectionist Temporal Classification (CTC) is designed for temporal
    classication task. e.g. sequence labeling problems where the
    alignment between the inputs and the target labels is unknown.

    Reference:
        Connectionist Temporal Classification: Labelling Unsegmented Sequence Data
        with Recurrent Neural Networks
        http://machinelearning.wustl.edu/mlpapers/paper_files/icml2006_GravesFGS06.pdf

    Note:
        Considering the 'blank' label needed by CTC, you need to use (num_classes + 1)
        as the size of the input, where num_classes is the category number.
        And the 'blank' is the last category index. So the size of 'input' layer (e.g.
        fc_layer with softmax activation) should be (num_classes + 1). The size of
        ctc_layer should also be (num_classes + 1).

    The example usage is:

    .. code-block:: python

      ctc = ctc_layer(input=input,
                      label=label,
                      size=9055,
                      norm_by_times=True)

    :param input: The input of this layer.
    :type input: LayerOutput
    :param label: The input label.
    :type label: LayerOutput
    :param size: The dimension of this layer, which must be equal to (category number + 1).
    :type size: int
    :param name: The name of this layer. It is optional.
    :type name: basestring
    :param norm_by_times: Whether to do normalization by times. False is the default.
    :type norm_by_times: bool
    :param layer_attr: The extra layer attribute. See ExtraLayerAttribute for
                       details.
    :type layer_attr: ExtraLayerAttribute
    :return: LayerOutput object.
    :rtype: LayerOutput
    """
    assert isinstance(input, LayerOutput)
    assert isinstance(label, LayerOutput)
    if label.size is not None:
        if size is not None:
            assert size == label.size + 1
        else:
            size = label.size + 1
    Layer(
        name=name,
        type=LayerType.CTC_LAYER,
        size=size,
        norm_by_times=norm_by_times,
        inputs=[input.name, label.name],
        **ExtraLayerAttribute.to_kwargs(layer_attr))
    return LayerOutput(name, LayerType.CTC_LAYER, [input, label], size=size)


@wrap_name_default()
@layer_support()
def warp_ctc_layer(input,
                   label,
                   size=None,
                   name=None,
                   blank=0,
                   norm_by_times=False,
                   layer_attr=None):
    """
    A layer intergrating the open-source `warp-ctc
    <https://github.com/baidu-research/warp-ctc>`_ library, which is used in
    `Deep Speech 2: End-toEnd Speech Recognition in English and Mandarin
    <https://arxiv.org/pdf/1512.02595v1.pdf>`_, to compute Connectionist Temporal
    Classification (CTC) loss. Besides, another `warp-ctc
    <https://github.com/gangliao/warp-ctc>`_ repository, which is forked from
    the official one, is maintained to enable more compiling options. During the
    building process, PaddlePaddle will clone the source codes, build and
    install it to :code:`third_party/install/warpctc` directory.

    Reference:
        Connectionist Temporal Classification: Labelling Unsegmented Sequence Data
        with Recurrent Neural Networks
        http://machinelearning.wustl.edu/mlpapers/paper_files/icml2006_GravesFGS06.pdf

    Note:
        - Let num_classes represents the category number. Considering the 'blank'
          label needed by CTC, you need to use (num_classes + 1) as the size of
          warp_ctc layer.
        - You can set 'blank' to any value ranged in [0, num_classes], which
          should be consistent with those used in your labels.
        - As a native 'softmax' activation is interated to the warp-ctc library,
          'linear' activation is expected to be used instead in the 'input' layer.

    The example usage is:

    .. code-block:: python

      ctc = warp_ctc_layer(input=input,
                           label=label,
                           size=1001,
                           blank=1000,
                           norm_by_times=False)

    :param input: The input of this layer.
    :type input: LayerOutput
    :param label: The input label.
    :type label: LayerOutput
    :param size: The dimension of this layer, which must be equal to (category number + 1).
    :type size: int
    :param name: The name of this layer. It is optional.
    :type name: basestring
    :param blank: The 'blank' label used in ctc.
    :type blank: int
    :param norm_by_times: Whether to do normalization by times. False is the default.
    :type norm_by_times: bool
    :param layer_attr: The extra layer attribute. See ExtraLayerAttribute for
                       details.
    :type layer_attr: ExtraLayerAttribute
    :return: LayerOutput object.
    :rtype: LayerOutput
    """
    assert isinstance(input, LayerOutput)
    assert isinstance(label, LayerOutput)
    if label.size is not None:
        if size is not None:
            assert size == label.size + 1
        else:
            size = label.size + 1
    Layer(
        name=name,
        type=LayerType.WARP_CTC_LAYER,
        size=size,
        blank=blank,
        norm_by_times=norm_by_times,
        inputs=[input.name, label.name],
        **ExtraLayerAttribute.to_kwargs(layer_attr))
    return LayerOutput(
        name, LayerType.WARP_CTC_LAYER, parents=[input, label], size=size)


@wrap_name_default()
@wrap_param_attr_default()
@layer_support()
def crf_layer(input,
              label,
              size=None,
              weight=None,
              param_attr=None,
              name=None,
              coeff=1.0,
              layer_attr=None):
    """
    A layer for calculating the cost of sequential conditional random
    field model.

    The example usage is:

    .. code-block:: python

      crf = crf_layer(input=input,
                      label=label,
                      size=label_dim)

    :param input: The first input layer.
    :type input: LayerOutput
    :param label: The input label.
    :type label: LayerOutput
    :param size: The category number.
    :type size: int
    :param weight: The weight layer defines a weight for each sample in the
                   mini-batch. It is optional.
    :type weight: LayerOutput
    :param param_attr: The parameter attribute. See ParameterAttribute for
                       details.
    :type param_attr: ParameterAttribute
    :param name: The name of this layer. It is optional.
    :type name: basestring
    :param coeff: The weight of the gradient in the back propagation.
                  1.0 is the default value.
    :type coeff: float
    :param layer_attr: The extra layer attribute. See ExtraLayerAttribute for
                       details.
    :type layer_attr: ExtraLayerAttribute
    :return: LayerOutput object.
    :rtype: LayerOutput
    """
    assert isinstance(input, LayerOutput)
    assert isinstance(label, LayerOutput)
    assert weight is None or isinstance(weight, LayerOutput)
    if input.size is not None and label.size is not None:
        assert input.size == label.size
        if size is None:
            size = input.size
        else:
            assert size == input.size

    ipts = [Input(input.name, **param_attr.attr), Input(label.name)]
    if weight is not None:
        ipts.append(Input(weight.name))

    Layer(
        name=name,
        type=LayerType.CRF_LAYER,
        size=size,
        inputs=ipts,
        coeff=coeff,
        **ExtraLayerAttribute.to_kwargs(layer_attr))
    parents = [input, label]
    if weight is not None:
        parents.append(weight)
    # The size for LayerOutput means the dimension of the output.
    # It's different from the meaning of crf layer, which is the number of
    # classes.
    return LayerOutput(name, LayerType.CRF_LAYER, parents, size=1)


@wrap_name_default()
@wrap_param_attr_default()
@layer_support()
def crf_decoding_layer(input,
                       size,
                       label=None,
                       param_attr=None,
                       name=None,
                       layer_attr=None):
    """
    A layer for calculating the decoding sequence of sequential conditional
    random field model. The decoding sequence is stored in output.ids.
    If the input 'label' is provided, it is treated as the ground-truth label, and
    this layer will also calculate error. output.value[i] is 1 for an incorrect
    decoding and 0 for the correct.

    The example usage is:

    .. code-block:: python

      crf_decoding = crf_decoding_layer(input=input,
                                        size=label_dim)

    :param input: The first input layer.
    :type input: LayerOutput
    :param size: The dimension of this layer.
    :type size: int
    :param label: The input label.
    :type label: LayerOutput | None
    :param param_attr: The parameter attribute. See ParameterAttribute for
                       details.
    :type param_attr: ParameterAttribute
    :param name: The name of this layer. It is optional.
    :type name: basestring
    :param layer_attr: The extra layer attribute. See ExtraLayerAttribute for
                       details.
    :type layer_attr: ExtraLayerAttribute
    :return: LayerOutput object.
    :rtype: LayerOutput
    """

    assert isinstance(input, LayerOutput)
    assert label is None or isinstance(label, LayerOutput)

    ipts = [Input(input.name, **param_attr.attr)]
    if label is not None:
        ipts.append(Input(label.name))

    Layer(
        name=name,
        type=LayerType.CRF_DECODING_LAYER,
        size=size,
        inputs=ipts,
        **ExtraLayerAttribute.to_kwargs(layer_attr))
    parents = [input]
    if label is not None:
        parents.append(label)
    # The size for LayerOutput means the dimension of the output.
    # It's different from the meaning of crf layer, which is the number of
    # classes.
    return LayerOutput(name, LayerType.CRF_DECODING_LAYER, parents, size=1)


"""
Following are cost Layers.
"""


@wrap_bias_attr_default(has_bias=True)
@wrap_param_attr_default()
@wrap_name_default()
@layer_support()
def nce_layer(input,
              label,
              num_classes=None,
              param_attr=None,
              weight=None,
              num_neg_samples=10,
              neg_distribution=None,
              name=None,
              bias_attr=None,
              layer_attr=None):
    """
    Noise-contrastive estimation.

    Reference:
        A fast and simple algorithm for training neural probabilistic language
        models. https://www.cs.toronto.edu/~amnih/papers/ncelm.pdf

    The example usage is:

    .. code-block:: python

       cost = nce_layer(input=[layer1, layer2], label=layer2,
                        param_attr=[attr1, attr2], weight=layer3,
                        num_classes=3, neg_distribution=[0.1,0.3,0.6])

    :param name: The name of this layer. It is optional.
    :type name: basestring
    :param input: The first input of this layer.
    :type input: LayerOutput | list | tuple | collections.Sequence
    :param label: The input label.
    :type label: LayerOutput
    :param weight: The weight layer defines a weight for each sample in the
                   mini-batch. It is optional.
    :type weight: LayerOutput
    :param num_classes: The number of classes.
    :type num_classes: int
    :param act: Activation type. SigmoidActivation is the default activation.
    :type act: BaseActivation
    :param param_attr: The parameter attribute. See ParameterAttribute for
                       details.
    :type param_attr: ParameterAttribute
    :param num_neg_samples: The number of sampled negative labels. 10 is the
                            default value.
    :type num_neg_samples: int
    :param neg_distribution: The discrete noisy distribution over the output
                             space from which num_neg_samples negative labels
                             are sampled. If this parameter is not set, a
                             uniform distribution will be used. A user-defined
                             distribution is a list whose length must be equal
                             to the num_classes. Each member of the list defines
                             the probability of a class given input x.
    :type neg_distribution: list | tuple | collections.Sequence | None
    :param bias_attr: The parameter attribute for bias. If this parameter is set to
                      False or an object whose type is not ParameterAttribute,
                      no bias is defined. If this parameter is set to True,
                      the bias is initialized to zero.
    :type bias_attr: ParameterAttribute | None | bool | Any
    :param layer_attr: The extra layer attribute. See ExtraLayerAttribute for
                       details.
    :type layer_attr: ExtraLayerAttribute
    :return: LayerOutput object.
    :rtype: LayerOutput
    """
    if isinstance(input, LayerOutput):
        input = [input]
        assert not isinstance(param_attr, collections.Sequence)
        param_attr = [param_attr]
    else:
        if isinstance(param_attr, collections.Sequence):
            assert len(input) == len(param_attr)
        else:
            param_attr = [copy.deepcopy(param_attr) for _ in range(len(input))]

    assert isinstance(input, collections.Sequence)

    assert isinstance(label, LayerOutput)
    assert label.layer_type == LayerType.DATA
    if num_classes is None:
        num_classes = label.size
    if neg_distribution is not None:
        assert isinstance(neg_distribution, collections.Sequence)
        assert len(neg_distribution) == num_classes
        assert abs(sum(neg_distribution) - 1.0) < 1e-5

    ipts_for_layer = []
    parents = []
    for each_input, attr in zip(input, param_attr):
        assert isinstance(each_input, LayerOutput)
        ipts_for_layer.append(Input(each_input.name, **attr.attr))
        parents.append(each_input)
    ipts_for_layer.append(label.name)
    parents.append(label)

    if weight is not None:
        assert isinstance(weight, LayerOutput)
        assert weight.layer_type == LayerType.DATA
        ipts_for_layer.append(weight.name)
        parents.append(weight)

    l = Layer(
        name=name,
        type=LayerType.NCE_LAYER,
        num_classes=num_classes,
        neg_sampling_dist=neg_distribution,
        active_type=SigmoidActivation().name,
        num_neg_samples=num_neg_samples,
        inputs=ipts_for_layer,
        bias=ParamAttr.to_bias(bias_attr),
        **ExtraLayerAttribute.to_kwargs(layer_attr))
    return LayerOutput(
        name,
        LayerType.NCE_LAYER,
        parents=parents,
        size=l.config.size,
        activation=SigmoidActivation())


@wrap_name_default()
@layer_support()
def rank_cost(left,
              right,
              label,
              weight=None,
              name=None,
              coeff=1.0,
              layer_attr=None):
    """
    A cost Layer for learning to rank using gradient descent.

    Reference:
        Learning to Rank using Gradient Descent
        http://research.microsoft.com/en-us/um/people/cburges/papers/ICML_ranking.pdf

    .. math::

       C_{i,j} & = -\\tilde{P_{ij}} * o_{i,j} + log(1 + e^{o_{i,j}})

       o_{i,j} & =  o_i - o_j

       \\tilde{P_{i,j}} & = \\{0, 0.5, 1\\} \ or \ \\{0, 1\\}

    In this formula:
      - :math:`C_{i,j}` is the cross entropy cost.
      - :math:`\\tilde{P_{i,j}}` is the label. 1 means positive order
        and 0 means reverse order.
      - :math:`o_i` and :math:`o_j`: the left output and right output.
        Their dimension is one.

    The example usage is:

    .. code-block:: python

      cost = rank_cost(left=out_left,
                       right=out_right,
                       label=label)

    :param left: The first input, the size of this layer is 1.
    :type left: LayerOutput
    :param right: The right input, the size of this layer is 1.
    :type right: LayerOutput
    :param label: Label is 1 or 0, means positive order and reverse order.
    :type label: LayerOutput
    :param weight: The weight layer defines a weight for each sample in the
                   mini-batch. It is optional.
    :type weight: LayerOutput
    :param name: The name of this layer. It is optional.
    :type name: basestring
    :param coeff: The weight of the gradient in the back propagation.
                  1.0 is the default value.
    :type coeff: float
    :param layer_attr: The extra layer attribute. See ExtraLayerAttribute for
                       details.
    :type layer_attr: ExtraLayerAttribute
    :return: LayerOutput object.
    :rtype: LayerOutput
    """
    assert left.size == 1
    assert right.size == 1
    assert label.size == 1

    ipts = [left.name, right.name, label.name]
    parents = [left, right, label]
    if weight is not None:
        ipts.append(weight.name)
        parents.append(weight)

    Layer(
        name=name,
        type=LayerType.RANK_COST,
        inputs=ipts,
        coeff=coeff,
        **ExtraLayerAttribute.to_kwargs(layer_attr))

    return LayerOutput(name, LayerType.RANK_COST, parents=parents, size=1)


@wrap_name_default()
@layer_support()
def lambda_cost(input,
                score,
                name,
                NDCG_num=5,
                max_sort_size=-1,
                layer_attr=None):
    """
    lambdaCost for lambdaRank LTR approach.

    The example usage is:

    .. code-block:: python

      cost = lambda_cost(input=input,
                         score=score,
                         NDCG_num=8,
                         max_sort_size=-1)

    :param input: The first input of this layer, which is often a document
                  samples list of the same query and whose type must be sequence.
    :type input: LayerOutput
    :param score: The scores of the samples.
    :type input: LayerOutput
    :param NDCG_num: The size of NDCG (Normalized Discounted Cumulative Gain),
                     e.g., 5 for NDCG@5. It must be less than or equal to the
                     minimum size of the list.
    :type NDCG_num: int
    :param max_sort_size: The size of partial sorting in calculating gradient. If
                          max_sort_size is equal to -1 or greater than the number
                          of the samples in the list, then the algorithm will sort
                          the entire list to compute the gradient. In other cases,
                          max_sort_size must be greater than or equal to NDCG_num.
    :type max_sort_size: int
    :param name: The name of this layer. It is optional.
    :type name: basestring
    :param layer_attr: The extra layer attribute. See ExtraLayerAttribute for
                       details.
    :type layer_attr: ExtraLayerAttribute
    :return: LayerOutput object.
    :rtype: LayerOutput
    """
    assert isinstance(input, LayerOutput) and isinstance(score, LayerOutput)
    if score.size is not None:
        assert score.size == 1
    Layer(
        name=name,
        type=LayerType.LAMBDA_COST,
        inputs=[input.name, score.name],
        NDCG_num=NDCG_num,
        max_sort_size=max_sort_size,
        **ExtraLayerAttribute.to_kwargs(layer_attr))

    return LayerOutput(
        name, LayerType.LAMBDA_COST, parents=[input, score], size=1)


@wrap_name_default()
@layer_support()
def cross_entropy(input,
                  label,
                  name=None,
                  coeff=1.0,
                  weight=None,
                  layer_attr=None):
    """
    A loss layer for multi class entropy.

    The example usage is:

    .. code-block:: python

       cost = cross_entropy(input=input_layer,
                            label=label_layer)

    :param input: The first input layer.
    :type input: LayerOutput.
    :param label: The input label.
    :type input: LayerOutput
    :param name: The name of this layer. It is optional.
    :type name: basestring
    :param coeff: The weight of the gradient in the back propagation.
                  1.0 is the default value.
    :type coeff: float
    :param weight: The weight layer defines a weight for each sample in the
                   mini-batch. It is optional.
    :type weight: LayerOutout
    :param layer_attr: The extra layer attribute. See ExtraLayerAttribute for
                       details.
    :type layer_attr: ExtraLayerAttribute
    :return: LayerOutput object.
    :rtype: LayerOutput
    """

    ipts, parents = __cost_input__(input, label, weight)
    Layer(
        name=name,
        type=LayerType.CROSS_ENTROPY,
        inputs=ipts,
        coeff=coeff,
        **ExtraLayerAttribute.to_kwargs(layer_attr))
    return LayerOutput(name, LayerType.CROSS_ENTROPY, parents=parents, size=1)


@wrap_name_default()
@layer_support()
def cross_entropy_with_selfnorm(input,
                                label,
                                name=None,
                                coeff=1.0,
                                softmax_selfnorm_alpha=0.1,
                                layer_attr=None):
    """
    A loss layer for multi class entropy with selfnorm.
    Input should be a vector of positive numbers, without normalization.

    The example usage is:

    .. code-block:: python

       cost = cross_entropy_with_selfnorm(input=input_layer,
                                          label=label_layer)

    :param input: The first input layer.
    :type input: LayerOutput
    :param label: The input label.
    :type input: LayerOutput
    :param name: The name of this layer. It is optional.
    :type name: basestring
    :param coeff: The weight of the gradient in the back propagation.
                  1.0 is the default value.
    :type coeff: float
    :param softmax_selfnorm_alpha: The scale factor affects the cost.
    :type softmax_selfnorm_alpha: float
    :param layer_attr: The extra layer attribute. See ExtraLayerAttribute for
                       details.
    :type layer_attr: ExtraLayerAttribute
    :return: LayerOutput object.
    :rtype: LayerOutput
    """
    Layer(
        name=name,
        type=LayerType.CROSS_ENTROPY_WITH_SELFNORM,
        inputs=[input.name, label.name],
        coeff=coeff,
        softmax_selfnorm_alpha=softmax_selfnorm_alpha,
        **ExtraLayerAttribute.to_kwargs(layer_attr))

    return LayerOutput(
        name,
        LayerType.CROSS_ENTROPY_WITH_SELFNORM,
        parents=[input, label],
        size=1)


@wrap_name_default()
@layer_support()
def sum_cost(input, name=None, layer_attr=None):
    """
    A loss layer which calculates the sum of the input as loss.

    The example usage is:

    .. code-block:: python

       cost = sum_cost(input=input_layer)

    :param input: The input of this layer.
    :type input: LayerOutput
    :param name: The name of this layer. It is optional.
    :type name: basestring
    :param layer_attr: The extra layer attribute. See ExtraLayerAttribute for
                       details.
    :type layer_attr: ExtraLayerAttribute
    :return: LayerOutput object.
    :rtype: LayerOutput.
    """
    assert isinstance(input, LayerOutput)
    Layer(
        name=name,
        type=LayerType.SUM_COST,
        inputs=[input.name],
        **ExtraLayerAttribute.to_kwargs(layer_attr))

    return LayerOutput(name, LayerType.SUM_COST, parents=[input], size=1)


@wrap_name_default()
@layer_support()
def huber_regression_cost(input,
                          label,
                          name=None,
                          delta=1.0,
                          coeff=1.0,
                          layer_attr=None):
    """
    In statistics, the Huber loss is a loss function used in robust regression,
    that is less sensitive to outliers in data than the squared error loss.
    Given a prediction f(x), a label y and :math:`\delta`, the loss function
    is defined as:

    .. math:
       loss = 0.5*\left ( y-f(x) \right )^2, \left | y-f(x) \right |\leq \delta
       loss = \delta \left | y-f(x) \right |-0.5\delta ^2, otherwise

    The example usage is:

    .. code-block:: python

       cost = huber_regression_cost(input=input_layer, label=label_layer)

    :param input: The first input layer.
    :type input: LayerOutput
    :param label: The input label.
    :type input: LayerOutput
    :param name: The name of this layer. It is optional.
    :type name: basestring
    :param delta: The difference between the observed and predicted values.
    :type delta: float
    :param coeff: The weight of the gradient in the back propagation.
                  1.0 is the default value.
    :type coeff: float
    :param layer_attr: The extra layer attribute. See ExtraLayerAttribute for
                       details.
    :type layer_attr: ExtraLayerAttribute
    :return: LayerOutput object.
    :rtype: LayerOutput.
    """
    assert isinstance(input, LayerOutput)
    Layer(
        name=name,
        type=LayerType.HUBER_REGRESSION,
        inputs=[input.name, label.name],
        delta=delta,
        coeff=coeff,
        **ExtraLayerAttribute.to_kwargs(layer_attr))
    return LayerOutput(
        name, LayerType.HUBER_REGRESSION, parents=[input, label], size=1)


@wrap_name_default()
@layer_support()
def huber_classification_cost(input,
                              label,
                              name=None,
                              coeff=1.0,
                              layer_attr=None):
    """
    For classification purposes, a variant of the Huber loss called modified Huber
    is sometimes used. Given a prediction f(x) (a real-valued classifier score) and
    a true binary class label :math:`y\in \left \{-1, 1 \right \}`, the modified Huber
    loss is defined as:

    .. math:
       loss = \max \left ( 0, 1-yf(x) \right )^2, yf(x)\geq 1
       loss = -4yf(x), \text{otherwise}

    The example usage is:

    .. code-block:: python

       cost = huber_classification_cost(input=input_layer, label=label_layer)

    :param input: The first input layer.
    :type input: LayerOutput
    :param label: The input label.
    :type input: LayerOutput
    :param name: The name of this layer. It is optional.
    :type name: basestring
    :param coeff: The weight of the gradient in the back propagation.
                  1.0 is the default value.
    :type coeff: float
    :param layer_attr: The extra layer attribute. See ExtraLayerAttribute for
                       details.
    :type layer_attr: ExtraLayerAttribute
    :return: LayerOutput object.
    :rtype: LayerOutput
    """
    assert isinstance(input, LayerOutput)
    if input.size is not None:
        assert input.size == 1
    Layer(
        name=name,
        type=LayerType.HUBER_CLASSIFICATION,
        inputs=[input.name, label.name],
        coeff=coeff,
        **ExtraLayerAttribute.to_kwargs(layer_attr))
    return LayerOutput(
        name, LayerType.HUBER_CLASSIFICATION, parents=[input, label], size=1)


@wrap_name_default()
@layer_support()
def multi_binary_label_cross_entropy(input,
                                     label,
                                     name=None,
                                     coeff=1.0,
                                     layer_attr=None):
    """
    A loss layer for multi binary label cross entropy.

    The example usage is:

    .. code-block:: python

       cost = multi_binary_label_cross_entropy(input=input_layer,
                                               label=label_layer)

    :param input: The first input layer.
    :type input: LayerOutput
    :param label: The input label.
    :type input: LayerOutput
    :param name: The name of this layer. It is optional.
    :type name: basestring
    :param coeff: The weight of the gradient in the back propagation.
                  1.0 is the default value.
    :type coeff: float
    :param layer_attr: The extra layer attribute. See ExtraLayerAttribute for
                       details.
    :type layer_attr: ExtraLayerAttribute
    :return: LayerOutput object.
    :rtype: LayerOutput
    """

    if input.activation is None or \
            not isinstance(input.activation, SigmoidActivation):
        logger.log(logging.WARN,
                   ("%s is not a recommended activation for "
                    "multi_binary_label_cross_entropy, sigmoid is better") %
                   repr(input.activation))

    Layer(
        name=name,
        type=LayerType.MULTI_BIN_LABEL_CROSS_ENTROPY,
        inputs=[input.name, label.name],
        coeff=coeff,
        **ExtraLayerAttribute.to_kwargs(layer_attr))
    return LayerOutput(
        name,
        LayerType.MULTI_BIN_LABEL_CROSS_ENTROPY,
        parents=[input, label],
        size=1)


class BeamInput(object):
    """
    Define the input for cross_entropy_over_beam layer.

    A beam is made up of a triple: the first one is scores over all
    candidates; the second one is indices of top k selected candidates; the
    third one is the index of ground truth, which is also always called
    gold.
    """

    def __init__(self, candidate_scores, selected_candidates, gold):
        assert isinstance(candidate_scores, LayerOutput)
        self.candidate_scores = candidate_scores
        assert candidate_scores.size == 1

        assert isinstance(selected_candidates, LayerOutput)
        self.selected_candidates = selected_candidates

        assert isinstance(gold, LayerOutput)
        self.gold = gold


@wrap_name_default()
@layer_support()
def cross_entropy_over_beam(input, name=None):
    """
    This layer is used in learning to search models, which is to solve complex
    joint prediction problems based on learning to search through a
    problem-defined search space.

    Specifically, the learning to search process for this layer begins with
    searching a target sequence from a nested sequence. In the first search
    step, top beam size sequences with highest scores, indices of these top k
    sequences in the original nested sequence, and the ground truth (also
    called gold) altogether (a triple) make up of the first beam.

    Then, several special positions, for example, start and end positions
    that define meaningful segments are searched. In these searches, top k
    positions with highest scores are selected, and then sequence, starting
    from the selected starts till ends of the sequences (or a fixed position)
    are taken to search next.

    We call the possible top k results returned in one search the beam. This
    search process can be repeated for pre-defined turns and leads to several
    beam expansions.

    Finally, the layer cross_entropy_over_beam takes all the beam expansions
    which contain several candidate targets found along the multi-step search.
    cross_entropy_over_beam calculates cross entropy over the expanded beams
    which all the candidates in the beam as the normalized factor.

    Note that, if gold falls off the beam at search step t, then the cost is
    calculated over the beam at step t.

    This cost layer always works together with kmax_seq_score_layer,
    sub_nested_seq_layer, and sequence_slice_layer to trim the input to form a
    sub-search space.


    The example usage is:

    .. code-block:: python

       cost = cross_entropy_over_beam(input=[
           BeamInput(
               candidate_scores=beam1_candidates,
               selected_candidates=beam1_topk,
               gold=gold1),
           BeamInput(
               candidate_scores=beam2_candidates,
               selected_candidates=beam2_topk,
               gold=gold2),
       ])


    :param input: Input beams for this layer.
    :type input: BeamInput
    :param name: The name of this layer. It is optional.
    :type name: basestring
    :return: LayerOutput object.
    :rtype: LayerOutput
    """

    if isinstance(input, BeamInput):
        input = [input]
    else:
        assert isinstance(input, list), (
            'input for cross_entropy_over_beam shold be a python list '
            'of BeamInput object.')
        for ipt in input:
            assert isinstance(ipt, BeamInput), (
                'input for cross_entropy_over_beam '
                'should be a BeamInput object.')

    ipts = []
    parents = []
    for beam in input:
        parents += [beam.candidate_scores, beam.selected_candidates, beam.gold]
        ipts += [
            beam.candidate_scores.name, beam.selected_candidates.name,
            beam.gold.name
        ]

    Layer(name=name, type=LayerType.CROSS_ENTROPY_OVER_BEAM, inputs=ipts)
    return LayerOutput(name, LayerType.CROSS_ENTROPY, parents=parents, size=1)


@wrap_name_default()
@layer_support()
def smooth_l1_cost(input, label, name=None, coeff=1.0, layer_attr=None):
    """
    This is a L1 loss but more smooth. It requires that the
    sizes of input and label are equal. The formula is as follows,

    .. math::

        L = \sum_{i} smooth_{L1}(input_i - label_i)

    in which

    .. math::

        smooth_{L1}(x) = \\begin{cases} 0.5x^2& \\text{if}  \\ |x| < 1 \\\\ |x|-0.5& \\text{otherwise} \end{cases}

    Reference:
        Fast R-CNN
        https://arxiv.org/pdf/1504.08083v2.pdf

    The example usage is:

    .. code-block:: python

       cost = smooth_l1_cost(input=input_layer,
                             label=label_layer)

    :param input: The input layer.
    :type input: LayerOutput
    :param label: The input label.
    :type input: LayerOutput
    :param name: The name of this layer. It is optional.
    :type name: basestring
    :param coeff: The weight of the gradient in the back propagation.
                  1.0 is the default value.
    :type coeff: float
    :param layer_attr: The extra layer attribute. See ExtraLayerAttribute for
                       details.
    :type layer_attr: ExtraLayerAttribute
    :return: LayerOutput object.
    :rtype: LayerOutput
    """
    assert isinstance(input, LayerOutput)
    assert isinstance(label, LayerOutput)
    assert input.size == label.size

    Layer(
        name=name,
        type=LayerType.SMOOTH_L1,
        inputs=[input.name, label.name],
        coeff=coeff,
        **ExtraLayerAttribute.to_kwargs(layer_attr))
    return LayerOutput(
        name, LayerType.SMOOTH_L1, parents=[input, label], size=1)


@wrap_name_default()
def multiplex_layer(input, name=None, layer_attr=None):
    """
    This layer multiplex multiple layers according to the indexes,
    which are provided by the first input layer.
    inputs[0]: the indexes of the layers to form the output of size batchSize.
    inputs[1:N]; the candidate output data.
    For each index i from 0 to batchSize - 1, the i-th row of the output is the
    the same to the i-th row of the (index[i] + 1)-th layer.

    For each i-th row of output:
    .. math::
        y[i][j] = x_{x_{0}[i] + 1}[i][j], j = 0,1, ... , (x_{1}.width - 1)

    where, y is output. :math:`x_{k}` is the k-th input layer and
    :math:`k = x_{0}[i] + 1`.

    The example usage is:

    .. code-block:: python

       maxid = multiplex_layer(input=layers)

    :param input: Input layers.
    :type input: list of LayerOutput
    :param name: The name of this layer. It is optional.
    :type name: basestring
    :param layer_attr: The extra layer attribute. See ExtraLayerAttribute for
                       details.
    :type layer_attr: ExtraLayerAttribute.
    :return: LayerOutput object.
    :rtype: LayerOutput
    """

    assert isinstance(input, collections.Sequence)
    assert len(input) > 2, 'multiplex_layer should have more than 2 inputs'
    for i in range(1, len(input)):
        assert isinstance(input[i], LayerOutput)
        assert input[i].size == input[1].size, \
            "All the input layers except the first one should have the same size"

    l = Layer(
        name=name,
        type='multiplex',
        inputs=[x.name for x in input],
        size=input[1].size,
        **ExtraLayerAttribute.to_kwargs(layer_attr))
    return LayerOutput(
        name=name,
        layer_type=LayerType.MULTIPLEX_LAYER,
        parents=input,
        size=l.config.size)


@wrap_name_default("dropout")
def dropout_layer(input, dropout_rate, name=None):
    """

    The example usage is:

    .. code-block:: python

        dropout = dropout_layer(input=input_layer, dropout_rate=0.5)

    :param name: The name of this layer. It is optional.
    :type name: basestring
    :param input: The input of this layer.
    :type input: LayerOutput
    :param dropout_rate: The probability of dropout.
    :type dropout_rate: float
    :return: LayerOutput object.
    :rtype: LayerOutput
    """
    return addto_layer(
        name=name,
        input=input,
        act=LinearActivation(),
        bias_attr=False,
        layer_attr=ExtraAttr(drop_rate=dropout_rate))


@wrap_name_default()
@wrap_act_default(act=LinearActivation())
@wrap_param_attr_default()
@layer_support(DROPOUT)
def row_conv_layer(input,
                   context_len,
                   act=None,
                   name=None,
                   param_attr=None,
                   layer_attr=None):
    """

    The row convolution is called lookahead convolution. It is firstly
    introduced in paper of `Deep Speech 2: End-to-End Speech Recognition
    in English and Mandarin <https://arxiv.org/pdf/1512.02595v1.pdf>`_ .

    The bidirectional RNN that learns representation for a sequence by
    performing a forward and a backward pass through the entire sequence.
    However, unlike unidirectional RNNs, bidirectional RNNs are challenging
    to deploy in an online and low-latency setting. The lookahead convolution
    incorporates information from future subsequences in a computationally
    efficient manner to improve unidirectional RNNs.

    The connection of row convolution is different from the 1D sequence
    convolution. Assumed that, the future context-length is k, that is to say,
    it can get the output at timestep t by using the the input feature from t-th
    timestep to (t+k+1)-th timestep. Assumed that the hidden dim of input
    activations are d, the activations r_t for the new layer at time-step t are:

    .. math::

        r_{t,r} = \sum_{j=1}^{k + 1} {w_{i,j}h_{t+j-1, i}}
                  \quad \text{for} \quad  (1 \leq i \leq d)

    Note:
        The `context_len` is `k + 1`. That is to say, the lookahead step
        number plus one equals context_len.


    .. code-block:: python

       row_conv = row_conv_layer(input=input_layer, context_len=3)


    :param input: The input of this layer.
    :type input: LayerOutput
    :param context_len: The context length equals the lookahead step number
                        plus one.
    :type context_len: int
    :param act: Activation Type. LinearActivation is the default activation.
    :type act: BaseActivation
    :param param_attr: The parameter attribute. See ParameterAttribute for
                       details.
    :type param_attr: ParameterAttribute
    :param layer_attr: The extra layer attribute. See ExtraLayerAttribute for
                       details.
    :type layer_attr: ExtraLayerAttribute | None
    :return: LayerOutput object.
    :rtype: LayerOutput
    """
    assert isinstance(input, LayerOutput)
    assert context_len > 0, "the context_len must be greatet than 0."

    Layer(
        inputs=[Input(input.name, **param_attr.attr)],
        name=name,
        context_length=context_len,
        type=LayerType.ROW_CONV_LAYER,
        active_type=act.name,
        **ExtraLayerAttribute.to_kwargs(layer_attr))
    return LayerOutput(
        name, LayerType.ROW_CONV_LAYER, input, activation=act, size=input.size)


@layer_support()
@wrap_name_default()
@wrap_param_attr_default()
def prelu_layer(input,
                name=None,
                partial_sum=1,
                param_attr=None,
                layer_attr=None):
    """
    The Parametric Relu activation that actives outputs with a learnable weight.

    Reference:
        Delving Deep into Rectifiers: Surpassing Human-Level Performance on
        ImageNet Classification http://arxiv.org/pdf/1502.01852v1.pdf

    .. math::
       z_i &\\quad if \\quad z_i > 0 \\\\
       a_i * z_i  &\\quad \\mathrm{otherwise}

    The example usage is:

    .. code-block:: python

       prelu = prelu_layer(input=layers, partial_sum=1)

    :param name: The name of this layer. It is optional.
    :type name: basestring
    :param input: The input of this layer.
    :type input: LayerOutput
    :param partial_sum: this parameter makes a group of inputs share the same weight.

        - partial_sum = 1, indicates the element-wise activation: each element has a weight.
        - partial_sum = number of elements in one channel, indicates the channel-wise activation, elements in a channel share the same weight.
        - partial_sum = number of outputs, indicates all elements share the same weight.

    :type partial_sum: int
    :param param_attr: The parameter attribute. See ParameterAttribute for details.
    :type param_attr: ParameterAttribute
    :param layer_attr: The extra layer attribute. See ExtraLayerAttribute for
                       details.
    :type layer_attr: ExtraLayerAttribute | None
    :return: LayerOutput object.
    :rtype: LayerOutput
    """

    assert isinstance(input, LayerOutput), 'prelu_layer accepts only one input.'
    assert isinstance(param_attr, ParameterAttribute)

    l = Layer(
        name=name,
        type=LayerType.PRELU,
        inputs=Input(input.name, **param_attr.attr),
        partial_sum=partial_sum,
        **ExtraLayerAttribute.to_kwargs(layer_attr))
    return LayerOutput(
        name=name,
        layer_type=LayerType.PRELU,
        parents=input,
        size=l.config.size)


@wrap_name_default()
@layer_support(ERROR_CLIPPING, DROPOUT)
@wrap_act_default(act=LinearActivation())
def gated_unit_layer(input,
                     size,
                     act=None,
                     name=None,
                     gate_attr=None,
                     gate_param_attr=None,
                     gate_bias_attr=True,
                     inproj_attr=None,
                     inproj_param_attr=None,
                     inproj_bias_attr=True,
                     layer_attr=None):
    """
    The gated unit layer implements a simple gating mechanism over the input.
    The input :math:`X` is first projected into a new space :math:`X'`, and
    it is also used to produce a gate weight :math:`\sigma`. Element-wise
    product between :match:`X'` and :math:`\sigma` is finally returned.

    Reference:
        Language Modeling with Gated Convolutional Networks
        https://arxiv.org/abs/1612.08083

    .. math::
       y=\\text{act}(X \cdot W + b)\otimes \sigma(X \cdot V + c)

    The example usage is:

    .. code-block:: python
        gated_unit = gated_unit_layer(size=128, input=input_layer))

    :param input: The input of this layer.
    :type input: LayerOutput
    :param size: The dimension of this layer's output.
    :type size: int
    :param act: Activation type of the projection. LinearActivation is the default
                activation.
    :type act: BaseActivation
    :param name: The name of this layer. It is optional.
    :type name: basestring
    :param gate_attr: The extra layer attribute of the gate. See ExtraLayerAttribute for
                      details.
    :type gate_attr: ExtraLayerAttribute | None
    :param gate_param_attr: The parameter attribute of the gate. See ParameterAttribute
                            for details.
    :type gate_param_attr: ParameterAttribute
    :param gate_bias_attr: The bias attribute of the gate. If this parameter is set to False or
                           an object whose type is not ParameterAttribute, no bias is defined.
                           If this parameter is set to True, the bias is initialized to zero.
    :type gate_bias_attr: ParameterAttribute | bool | None | Any
    :param inproj_attr: Extra layer attributes of the projection. See ExtraLayerAttribute for
                        details.
    :type inproj_attr: ExtraLayerAttribute | None
    :param inproj_param_attr: The parameter attribute of the projection. See ParameterAttribute
                              for details.
    :type inproj_param_attr: ParameterAttribute
    :param inproj_bias_attr: The bias attribute of the projection. If this parameter is set to False
                             or an object whose type is not ParameterAttribute, no bias is defined.
                             If this parameter is set to True, the bias is initialized to zero.
    :type inproj_bias_attr: ParameterAttribute | bool | None | Any
    :param layer_attr: Extra layer attribute of the product. See ExtraLayerAttribute for
                       details.
    :type layer_attr: ExtraLayerAttribute | None
    :return: LayerOutput object.
    :rtype: LayerOutput
    """

    assert isinstance(
        input, LayerOutput), 'The gated linear unit accepts only one input.'

    input_proj = fc_layer(
        input=input,
        name="%s_input_proj" % name,
        size=size,
        act=act,
        layer_attr=inproj_attr,
        param_attr=inproj_param_attr,
        bias_attr=inproj_bias_attr)

    gate = fc_layer(
        size=size,
        name="%s_gate" % name,
        act=SigmoidActivation(),
        input=input,
        layer_attr=gate_attr,
        param_attr=gate_param_attr,
        bias_attr=gate_bias_attr)
    return mixed_layer(
        name="%s_gated_act" % name,
        input=dotmul_operator(input_proj, gate),
        layer_attr=layer_attr)


@layer_support()
@wrap_name_default('switch_order')
def switch_order_layer(input,
                       name=None,
                       reshape_axis=None,
                       act=None,
                       layer_attr=None):
    """
    This layer switch dimension order of image input.
    From order "batchSize, channels, height, width"
    to order "batchSize, height, width, channels".

    The example usage is:

    .. code-block:: python
       reshape_axis = 3
       switch = switch_order(input=layer, name='switch', reshape_axis=reshape_axis)
       reshape = {'height':[ 0, 1, 2], 'width':[3]}

    :param input: The input of this layer.
    :type input: LayerOutput
    :param name: The name of this layer. It is optional.
    :type name: basestring
    :param reshape_axis: Specify the axises of 'height'. Its value should be positive and less than 4.
    :type reshape_axis: int
    :return: LayerOutput object.
    :rtype: LayerOutput
    """
    assert isinstance(input, LayerOutput)
    assert reshape_axis != None and (reshape_axis > 0 and reshape_axis < 4)
    height = [ele for ele in xrange(reshape_axis)]
    width = [ele for ele in range(reshape_axis, 4)]
    reshape = {'height': height, 'width': width}

    l = Layer(
        name=name,
        inputs=input.name,
        reshape=reshape,
        type=LayerType.SWITCH_ORDER_LAYER,
        active_type=act.name,
        **ExtraLayerAttribute.to_kwargs(layer_attr))
    return LayerOutput(
        name=name,
        layer_type=LayerType.SWITCH_ORDER_LAYER,
        activation=act,
        parents=input,
        size=l.config.size)


@wrap_name_default()
@layer_support()
def crop_layer(input, offset, axis=2, shape=None, name=None, layer_attr=None):
    """
    This layer crops images according to the offset and shape. Users can set
    the crop shape through the argument 'shape' explicitly or by specifying a
    reference input layer.

    The example usage is:

    .. code-block:: python
    crop = crop_layer(input=[image_input, reference_input], axis=2, offset=[2, 3])

    :param input: The input of this layer. If two inputs are given, the second one
                  will be regarded as the reference.
    :type input: LayerOutput | Sequence
    :param offset: The crop offset.
    :type offset: Sequence
    :param axis: The start axis to be cropped. For image input layer:
        - 0: batch size
        - 1: channels
        - 2: height
        - 3: width
    :type axis: int
    :param shape: The shape to be cropped to. Default is None.
    :type shape: Sequence | None
    :param name: The name of this layer. It is optional.
    :type name: basestring
    :return: LayerOutput object.
    :rtype: LayerOutput
    """
    if isinstance(input, LayerOutput):
        input = [input]
    else:
        assert isinstance(input, collections.Sequence)
    l = Layer(
        inputs=[x.name for x in input],
        axis=axis,
        offset=offset,
        shape=shape,
        name=name,
        type=LayerType.CROP_LAYER,
        **ExtraLayerAttribute.to_kwargs(layer_attr))
    return LayerOutput(
        name=name,
        layer_type=LayerType.CROP_LAYER,
        parents=input,
        size=l.config.size)


@wrap_name_default()
@layer_support()
def sub_nested_seq_layer(input, selected_indices, name=None):
    """
    The sub_nested_seq_layer accepts two inputs: the first one is a nested
    sequence; the second one is a set of selceted indices in the nested sequence.

    Then sub_nest_seq_layer trims the first nested sequence input according
    to the selected indices to form a new output. This layer is useful in
    beam training.

    The example usage is:

    .. code-block:: python

        sub_nest_seq = sub_nested_seq_layer(input=data, selected_indices=selected_ids)


    :param input: The input of this layer. It is a nested sequence.
    :type input: LayerOutput
    :param selected_indices: A set of sequence indices in the nested sequence.
    :type input: LayerOutput
    :param name: The name of this layer. It is optional.
    :type name: basestring
    :return: LayerOutput object.
    :rtype: LayerOutput
    """

    assert isinstance(input, LayerOutput), (
        'The first input of '
        'sub_nested_seq_layer must be a Paddle layer.')
    assert isinstance(selected_indices, LayerOutput), (
        'The second input of '
        'sub_nested_seq_layer must be a Paddle layer.')

    l = Layer(
        inputs=input.name,
        selected_indices=selected_indices.name,
        name=name,
        type=LayerType.SUB_NESTED_SEQ)
    return LayerOutput(
        name=name,
        layer_type=LayerType.SUB_NESTED_SEQ,
        parents=input,
        size=l.config.size)


@wrap_name_default("clip")
def clip_layer(input, min, max, name=None):
    """
    A layer for clipping the input value by the threshold.

    .. math::

        out[i] = \min\left(\max\left(in[i],p_{1}\right),p_{2}\right)

    .. code-block:: python

        clip = clip_layer(input=input_layer, min=-10, max=10)

    :param name: The name of this layer. It is optional.
    :type name: basestring
    :param input: The input of this layer.
    :type input: LayerOutput.
    :param min: The lower threshold for clipping.
    :type min: float
    :param max: The upper threshold for clipping.
    :type max: float
    :return: LayerOutput object.
    :rtype: LayerOutput
    """
    Layer(
        name=name,
        type=LayerType.CLIP_LAYER,
        inputs=[input.name],
        min=min,
        max=max)
    return LayerOutput(
        name, LayerType.CLIP_LAYER, parents=[input], size=input.size)


@wrap_name_default()
def seq_slice_layer(input, starts, ends, name=None):
    """
    seq_slice_layer will return one or several sub-sequences from the
    input sequence layer given start and end indices.

        - If only start indices are given, and end indices are set to None,
          this layer slices the input sequence from the given start indices
          to its end.
        - If only end indices are given, and start indices are set to None,
          this layer slices the input sequence from its beginning to the
          given end indices.
        - If start and end indices are both given, they should have the same
          number of elements.

    If start or end indices contains more than one elements, the input sequence
    will be sliced for multiple times.


    .. code-block:: python

        seq_silce = seq_slice_layer(input=input_seq,
                                    starts=start_pos, ends=end_pos)

    :param name: The name of this layer. It is optional.
    :type name: basestring
    :param input: The input of this layer, which should be a sequence.
    :type input: LayerOutput
    :param starts: The start indices to slice the input sequence.
    :type starts: LayerOutput | None
    :param ends: The end indices to slice the input sequence.
    :type ends: LayerOutput | None
    :return: LayerOutput object.
    :rtype: LayerOutput
    """

    assert isinstance(input, LayerOutput), (
        'The first input of seq_slice layer must be a PaddlePaddle layer.')

    if starts is not None:
        assert isinstance(starts, LayerOutput), (
            'The start indices for seq_slice layer '
            'must be a PaddlePaddle layer.')
    if ends is not None:
        assert isinstance(ends, LayerOutput), (
            'The end indices for seq_slice layer must be a PaddlePaddle layer.')
    assert starts is not None or ends is not None, (
        'start and end indices '
        'cannot be set to None at the same time, at least one of '
        'them should be given.')
    if starts is not None and ends is not None:
        assert starts.size == ends.size, (
            'If start and end indices are both given to seq_slice_layer, '
            'they should have the same width.')

    Layer(
        name=name,
        type=LayerType.SEQ_SLICE,
        inputs=input.name,
        starts=starts.name if starts is not None else None,
        ends=ends.name if ends is not None else None)
    return LayerOutput(
        name, LayerType.SEQ_SLICE, parents=[input], size=input.size)


@wrap_name_default()
@layer_support()
def kmax_seq_score_layer(input, name=None, beam_size=1):
    """
    This layer accepts one input which is scores over a sequence or a nested
    sequence, and returns indices of beam_size sequences with highest scores.

    .. code-block:: python

        kmax_indices = kmax_seq_score_layer(input=input_layer, beam_size)


    :param name: The name of this layer. It is optional.
    :type name: basestring
    :param input: The input of this layer. It stores scores over a sequence or
                  a nested sequence and its size must be 1.
    :type input: LayerOutput
    :param beam_size: The indices of the sequences with top beam_size scores are returned.
    :type beam_size: int
    :return: LayerOutput object.
    :rtype: LayerOutput
    """
    assert isinstance(input, LayerOutput), ("kmax_seq_score_layer "
                                            "accepts only one input.")
    assert input.size == 1, (
        "input of kmax_seq_score_layer is a score "
        "over a sequence or a nested sequence, so its width must be 1.")

    Layer(
        name=name,
        type=LayerType.KMAX_SEQ_SCORE,
        inputs=[input.name],
        beam_size=beam_size)

    return LayerOutput(
        name, LayerType.KMAX_SEQ_SCORE, parents=[input], size=input.size)


@wrap_name_default("conv3d")
@wrap_param_attr_default()
@wrap_bias_attr_default()
@wrap_act_default(act=ReluActivation())
@layer_support(DROPOUT)
def img_conv3d_layer(input,
                     filter_size,
                     num_filters,
                     name=None,
                     num_channels=None,
                     act=None,
                     groups=1,
                     stride=1,
                     padding=0,
                     bias_attr=None,
                     param_attr=None,
                     shared_biases=True,
                     layer_attr=None,
                     trans=False,
                     layer_type=None):
    """

    The example usage is:

    ..  code-block:: python

        conv = img_conv3d_layer(input=data, filter_size=1,
                              num_channels=8,
                              num_filters=16, stride=1,
                              bias_attr=False,
                              act=ReluActivation())

    :param name: The name of this layer. It is optional.
    :type name: basestring
    :param input: The input of this layer.
    :type input: LayerOutput
    :param filter_size: The dimensions of the filter kernel along three axises. If the parameter
                        is set to one integer, the three dimensions will be same.
    :type filter_size: int | tuple | list
    :param num_filters: The number of filters in each group.
    :type num_filters: int
    :param act: Activation type. ReluActivation is the default activation.
    :type act: BaseActivation
    :param groups: The number of the filter groups.
    :type groups: int
    :param stride: The strides of the convolution along three axises. If the parameter
                   is set to one integer, the three strides will be same.
    :type stride: int | tuple | list
    :param padding: The numbers of padding along three axises. If the parameter is set to
                    one integer, they will be same.
    :type padding: int | tuple | list
    :param bias_attr: The bias attribute. If the parameter is set to False or an object
                      whose type is not ParameterAttribute, no bias is defined. If the
                      parameter is set to True, the bias is initialized to zero.
    :type bias_attr: ParameterAttribute | None | bool | Any
    :param num_channels: The number of input channels. If the parameter is not set or
                         set to None, its actual value will be automatically set to
                         the channels number of the input.
    :type num_channels: int
    :param param_attr: The parameter attribute of the convolution. See ParameterAttribute for
                       details.
    :type param_attr: ParameterAttribute
    :param shared_biases: Whether biases will be shared between filters or not.
    :type shared_biases: bool
    :param layer_attr: The extra layer attributes. See ExtraLayerAttribute for
                       details.
    :type layer_attr: ExtraLayerAttribute
    :param trans: True if it is a convTransLayer, False if it is a convLayer
    :type trans: bool
    :param layer_type: Specify the layer_type. If the parameter is set, it must be "deconv3d"
                       when trans=True. If not set, it will be automatically set to "deconv3d"
                       when trans=True and "conv3d" when trans=False.
    :type layer_type: basestring
    :return: LayerOutput object.
    :rtype: LayerOutput
    """
    if num_channels is None:
        assert input.num_filters is not None
        num_channels = input.num_filters

    if isinstance(filter_size, collections.Sequence):
        assert len(filter_size) == 3
        filter_size, filter_size_y, filter_size_z = filter_size
    else:
        filter_size_y = filter_size
        filter_size_z = filter_size

    if isinstance(stride, collections.Sequence):
        assert len(stride) == 3
        stride, stride_y, stride_z = stride
    else:
        stride_y = stride
        stride_z = stride

    if isinstance(padding, collections.Sequence):
        assert len(padding) == 3
        padding, padding_y, padding_z = padding
    else:
        padding_y = padding
        padding_z = padding

    if param_attr.attr.get('initial_smart'):
        # special initial for conv layers.
        init_w = (2.0 / (filter_size**2 * num_channels))**0.5
        param_attr.attr["initial_mean"] = 0.0
        param_attr.attr["initial_std"] = init_w
        param_attr.attr["initial_strategy"] = 0
        param_attr.attr["initial_smart"] = False

    if layer_type:
        if trans:
            assert layer_type in ["deconv3d"]
        lt = layer_type
    else:
        lt = LayerType.DECONV3D_LAYER if trans else LayerType.CONV3D_LAYER

    l = Layer(
        name=name,
        inputs=Input(
            input.name,
            conv=Conv3D(
                filter_size=filter_size,
                padding=padding,
                stride=stride,
                channels=num_channels,
                groups=groups,
                filter_size_y=filter_size_y,
                padding_y=padding_y,
                stride_y=stride_y,
                filter_size_z=filter_size_z,
                padding_z=padding_z,
                stride_z=stride_z),
            **param_attr.attr),
        active_type=act.name,
        num_filters=num_filters,
        bias=ParamAttr.to_bias(bias_attr),
        shared_biases=shared_biases,
        type=lt,
        **ExtraLayerAttribute.to_kwargs(layer_attr))
    return LayerOutput(
        name,
        lt,
        parents=[input],
        activation=act,
        num_filters=num_filters,
        size=l.config.size)


@wrap_name_default("scale_shift")
@wrap_param_attr_default()
@wrap_bias_attr_default()
def scale_shift_layer(input, name=None, param_attr=None, bias_attr=None):
    """
    A layer applies a linear transformation to each element in each row of
    the input matrix. For each element, the layer first re-scales it and then
    adds a bias to it.

    This layer is very like the SlopeInterceptLayer, except the scale and
    bias are trainable.

    .. math::

        y = w * x + b

    .. code-block:: python

        scale_shift = scale_shift_layer(input=input_layer, bias_attr=False)

    :param name: The name of this layer. It is optional.
    :type name: basestring
    :param input: The input of this layer.
    :type input: LayerOutput
    :param param_attr: The parameter attribute of scaling. See ParameterAttribute for
                      details.
    :type param_attr: ParameterAttribute
    :param bias_attr: The bias attribute. If the parameter is set to False or an object
                      whose type is not ParameterAttribute, no bias is defined. If the
                      parameter is set to True, the bias is initialized to zero.
    :type bias_attr: ParameterAttribute | None | bool | Any
    :return: LayerOutput object.
    :rtype: LayerOutput
    """
    Layer(
        name=name,
        type=LayerType.SCALE_SHIFT_LAYER,
        inputs=Input(input.name, **param_attr.attr),
        bias=ParamAttr.to_bias(bias_attr))
    return LayerOutput(
        name, LayerType.SCALE_SHIFT_LAYER, parents=[input], size=input.size)


@wrap_name_default("resize")
def resize_layer(input, size, name=None):
    """
    The resize layer resizes the input matrix with a shape of [Height, Width]
    into the output matrix with a shape of [Height x Width / size, size],
    where size is the parameter of this layer indicating the output dimension.

    :param input: The input of this layer.
    :type input: LayerOutput.
    :param name: The name of this layer. It is optional.
    :type name: basestring
    :param size: The resized output dimension of this layer.
    :type size: int
    :return: A LayerOutput object.
    :rtype: LayerOutput
    """
    Layer(name=name, type=LayerType.RESIZE, inputs=Input(input.name), size=size)
    return LayerOutput(name, LayerType.RESIZE, parents=[input], size=input.size)


@wrap_act_default(act=LinearActivation())
@wrap_name_default('sub_seq')
def sub_seq_layer(input, offsets, sizes, act=None, bias_attr=None, name=None):
    """
    sub_seq_layer will return sub-sequences from the input sequences. For each
    sequence in the input sequence layer, sub_seq_layer will slice it by given
    offset and size. Please notice that, number of offset value and size value
    both are equal to the number of sequence in the input layer.

    .. code-block:: python

        sub_seq = sub_seq_layer(input=input_seq, offsets=offsets, sizes=sizes)

    :param name: The name of this layer. It is optional.
    :type name: basestring
    :param input: The input of this layer, which should be sequence.
    :type input: LayerOutput
    :param offsets: The offset indices to slice the input sequence, which should
                    be sequence type.
    :type offsets: LayerOutput
    :param sizes: The sizes of the sub-sequences, which should be sequence type.
    :type sizes: LayerOutput
    :param act: Activation type, LinearActivation is the default activation.
    :type act: BaseActivation.
    :param bias_attr: The bias attribute. If the parameter is set to False or an object
                      whose type is not ParameterAttribute, no bias is defined. If the
                      parameter is set to True, the bias is initialized to zero.
    :type bias_attr: ParameterAttribute | None | bool | Any
    :return: LayerOutput object.
    :rtype: LayerOutput
    """

    assert isinstance(input, LayerOutput), (
        'The first input of sub_seq_layer layer must be a PaddlePaddle layer.')
    assert isinstance(offsets, LayerOutput), (
        'The offset indices for sub_seq_layer, '
        'must be a PaddlePaddle layer.')
    assert isinstance(sizes, LayerOutput), (
        'The sizes of sub-sequences, must be a PaddlePaddle layer.')

    Layer(
        name=name,
        type=LayerType.SUB_SEQ_LAYER,
        inputs=[input.name, offsets.name, sizes.name],
        active_type=act.name,
        bias=ParamAttr.to_bias(bias_attr))

    return LayerOutput(
        name,
        LayerType.SUB_SEQ_LAYER,
        parents=[input, offsets, sizes],
        size=input.size)


@wrap_name_default('scale_sub_region')
def scale_sub_region_layer(input, indices, value, name=None):
    """
    Given an image or feature map with CHW information, scale_sub_region_layer
    can be used to multiply a real value to values of a sub continuous region.
    You can provide start and end indices of CHW for each instance.
    Please notice that all start indices are counting from 1.
    The shape of indices should be [batch_size, 6] and the layout for each row
    is [C_Start, C_End, H_Start, H_End, W_Start, W_End].

    .. code-block:: python

        scale_sub_region = scale_sub_region_layer(input=input,
                                                  indices=indices,
                                                  value=value)

    :param name: The name of this layer. It is optional.
    :type name: basestring
    :param input: The input of this layer which should contains CHW information.
    :type input: LayerOutput
    :param indices: Start index and end index for C H W, the input value should
                    be a 2-D matrix with shape [batch_size, 6].
    :type indices: LayerOutput.
    :param value: value to multiply.
    :type value: float
    :return: LayerOutput object.
    :rtype: LayerOutput
    """

    assert isinstance(input, LayerOutput), (
        'The first input of scale_sub_region_layer, '
        'must be a PaddlePaddle layer.')
    assert isinstance(indices, LayerOutput), (
        'The start and end indices for CHW, must be a PaddlePaddle layer.')
    assert isinstance(value, float), (
        'The value to multiply, must be a real value.')

    Layer(
        name=name,
        type=LayerType.SCALE_SUB_REGION_LAYER,
        inputs=[input.name, indices.name],
        value=value)

    return LayerOutput(
        name,
        LayerType.SCALE_SUB_REGION_LAYER,
        parents=[input, indices],
        num_filters=input.num_filters,
        size=input.size)<|MERGE_RESOLUTION|>--- conflicted
+++ resolved
@@ -3593,18 +3593,11 @@
     :param state_act: Activation type of the state. TanhActivation is the
                       default activation.
     :type state_act: BaseActivation
-<<<<<<< HEAD
     :param bias_attr: The bias attribute. If the parameter is set to False or an object
                       whose type is not ParameterAttribute, no bias is defined. If the
                       parameter is set to True, the bias is initialized to zero.
     :type bias_attr: ParameterAttribute | None | bool | Any
     :param layer_attr: The extra layer attribute. See ExtraLayerAttribute for details.
-=======
-    :param bias_attr: The parameter attribute for bias. If this parameter is
-                     set to True or None, the bias is initialized to zero.
-    :type bias_attr: ParameterAttribute | None | True
-    :param layer_attr: layer's extra attribute.
->>>>>>> 4adc8a7a
     :type layer_attr: ExtraLayerAttribute
     :return: LayerOutput object.
     :rtype: LayerOutput
