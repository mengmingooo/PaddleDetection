# Copyright (c) 2016 PaddlePaddle Authors. All Rights Reserved
#
# Licensed under the Apache License, Version 2.0 (the "License");
# you may not use this file except in compliance with the License.
# You may obtain a copy of the License at
#
#     http://www.apache.org/licenses/LICENSE-2.0
#
# Unless required by applicable law or agreed to in writing, software
# distributed under the License is distributed on an "AS IS" BASIS,
# WITHOUT WARRANTIES OR CONDITIONS OF ANY KIND, either express or implied.
# See the License for the specific language governing permissions and
# limitations under the License.
import functools
import collections
import inspect

import paddle.trainer.config_parser as cp
from paddle.trainer.config_parser import *
from .activations import LinearActivation, SigmoidActivation, TanhActivation, \
    ReluActivation, IdentityActivation, SoftmaxActivation, BaseActivation
from .evaluators import *
from .poolings import MaxPooling, AvgPooling, BasePoolingType, \
    CudnnAvgPooling, CudnnMaxPooling
from .attrs import *
from .default_decorators import *

try:
    import cPickle as pickle
except ImportError:
    import pickle
import copy

__all__ = [
    'full_matrix_projection',
    'AggregateLevel',
    'ExpandLevel',
    'identity_projection',
    'dotmul_projection',
    'dotmul_operator',
    'repeat_layer',
    'seq_reshape_layer',
    'table_projection',
    'mixed_layer',
    'data_layer',
    'embedding_layer',
    'fc_layer',
    'grumemory',
    'pooling_layer',
    'lstmemory',
    'last_seq',
    'first_seq',
    'cos_sim',
    'hsigmoid',
    'conv_projection',
    'mse_cost',
    'regression_cost',
    'classification_cost',
    'LayerOutput',
    'img_conv_layer',
    'img_pool_layer',
    'batch_norm_layer',
    'img_cmrnorm_layer',
    'addto_layer',
    'concat_layer',
    'seq_concat_layer',
    'lstm_step_layer',
    'recurrent_group',
    'memory',
    'StaticInput',
    'expand_layer',
    'scaling_layer',
    'scaling_projection',
    'power_layer',
    'interpolation_layer',
    'bilinear_interp_layer',
    'trans_layer',
    'rotate_layer',
    'sum_to_one_norm_layer',
    'row_l2_norm_layer',
    'get_output_layer',
    'LayerType',
    'context_projection',
    'beam_search',
    'maxid_layer',
    'GeneratedInput',
    'SubsequenceInput',
    'gru_step_layer',
    'gru_step_naive_layer',
    'recurrent_layer',
    'BaseGeneratedInput',
    'conv_operator',
    'conv_shift_layer',
    'tensor_layer',
    'selective_fc_layer',
    'sampling_id_layer',
    'slope_intercept_layer',
    'trans_full_matrix_projection',
    'linear_comb_layer',
    'convex_comb_layer',
    'ctc_layer',
    'warp_ctc_layer',
    'crf_layer',
    'crf_decoding_layer',
    'nce_layer',
    'cross_entropy_with_selfnorm',
    'cross_entropy',
    'BeamInput',
    'cross_entropy_over_beam',
    'multi_binary_label_cross_entropy',
    'sum_cost',
    'rank_cost',
    'lambda_cost',
    'huber_regression_cost',
    'huber_classification_cost',
    'block_expand_layer',
    'maxout_layer',
    'out_prod_layer',
    'printer_layer',
    'print_layer',
    'priorbox_layer',
    'cross_channel_norm_layer',
    'multibox_loss_layer',
    'detection_output_layer',
    'spp_layer',
    'pad_layer',
    'eos_layer',
    'smooth_l1_cost',
    'layer_support',
    'multiplex_layer',
    'row_conv_layer',
    'dropout_layer',
    'prelu_layer',
    'gated_unit_layer',
    'crop_layer',
    'sub_nested_seq_layer',
    'clip_layer',
    'slice_projection',
    'seq_slice_layer',
    'kmax_sequence_score_layer',
    'img_pool3d_layer',
    'scale_shift_layer',
    'img_conv3d_layer',
]


class LayerType(object):
    """
    Layer type enumerations.
    """

    DATA = 'data'
    MIXED_LAYER = 'mixed'
    LSTMEMORY = 'lstmemory'
    GRUMEMORY = 'gated_recurrent'
    SEQUENCE_LAST_INSTANCE = 'seqlastins'
    SEQUENCE_FIRST_INSTANCE = 'seqfirstins'
    SEQUENCE_RESHAPE = 'seqreshape'
    POOLING_MAX = 'max'
    POOLING_AVG = 'average'
    FC_LAYER = 'fc'
    COST = 'cost'
    COSINE_SIM_VEC = 'cos_vm'
    COSINE_SIM = 'cos'
    HSIGMOID = 'hsigmoid'
    CONV_LAYER = 'conv'
    CONVTRANS_LAYER = 'convt'
    EXCONV_LAYER = 'exconv'
    EXCONVTRANS_LAYER = 'exconvt'
    CUDNNCONV_LAYER = 'cudnn_conv'
    POOL_LAYER = 'pool'
    POOL3D_LAYER = 'pool3d'
    BATCH_NORM_LAYER = 'batch_norm'
    NORM_LAYER = 'norm'
    SUM_TO_ONE_NORM_LAYER = 'sum_to_one_norm'
    ROW_L2_NORM_LAYER = 'row_l2_norm'
    ADDTO_LAYER = 'addto'

    CONCAT_LAYER = 'concat'
    CONCAT_PROJ_LAYER = 'concat2'
    SEQUENCE_CONCAT_LAYER = 'seqconcat'

    LSTM_STEP_LAYER = 'lstm_step'
    GRU_STEP_LAYER = 'gru_step'
    GET_OUTPUT_LAYER = 'get_output'

    EXPAND_LAYER = 'expand'
    INTERPOLATION_LAYER = 'interpolation'
    BILINEAR_INTERP_LAYER = 'bilinear_interp'
    POWER_LAYER = 'power'
    SCALING_LAYER = 'scaling'
    TRANS_LAYER = 'trans'
    ROTATE_LAYER = 'rotate'
    OUT_PROD_LAYER = 'out_prod'
    FEATURE_MAP_EXPAND_LAYER = 'featmap_expand'

    MEMORY = 'memory'
    MAXID_LAYER = 'maxid'
    EOSID_LAYER = 'eos_id'
    RECURRENT_LAYER = 'recurrent'

    CONV_SHIFT_LAYER = "conv_shift"
    TENSOR_LAYER = "tensor"
    SEL_FC_LAYER = "selective_fc"
    SAMPLING_ID_LAYER = "sampling_id"
    SLOPE_INTERCEPT_LAYER = "slope_intercept"
    LINEAR_COMBINATION_LAYER = "convex_comb"
    BLOCK_EXPAND = "blockexpand"
    MAXOUT = "maxout"
    SPP_LAYER = "spp"
    PAD_LAYER = "pad"
    MULTIPLEX_LAYER = "multiplex"
    ROW_CONV_LAYER = "row_conv"

    PRINT_LAYER = 'print'
    PRIORBOX_LAYER = 'priorbox'
    MULTIBOX_LOSS_LAYER = 'multibox_loss'
    DETECTION_OUTPUT_LAYER = 'detection_output'

    CTC_LAYER = 'ctc'
    WARP_CTC_LAYER = 'warp_ctc'
    CRF_LAYER = 'crf'
    CRF_DECODING_LAYER = 'crf_decoding'
    NCE_LAYER = 'nce'

    CONV3D_LAYER = 'conv3d'
    DECONV3D_LAYER = 'deconv3d'

    RANK_COST = 'rank-cost'
    LAMBDA_COST = 'lambda_cost'
    HUBER_REGRESSION = 'huber_regression'
    HUBER_CLASSIFICATION = 'huber_classification'
    CROSS_ENTROPY = 'multi-class-cross-entropy'
    CROSS_ENTROPY_WITH_SELFNORM = 'multi_class_cross_entropy_with_selfnorm'
    CROSS_ENTROPY_OVER_BEAM = 'cross_entropy_over_beam'
    SOFT_BIN_CLASS_CROSS_ENTROPY = 'soft_binary_class_cross_entropy'
    MULTI_BIN_LABEL_CROSS_ENTROPY = 'multi_binary_label_cross_entropy'
    SUM_COST = 'sum_cost'
    SMOOTH_L1 = 'smooth_l1'

    PRELU = 'prelu'
    CROP_LAYER = 'crop'
    SUB_NESTED_SEQ = 'sub_nested_seq'
    CLIP_LAYER = 'clip'
    SEQ_SLICE = 'seq_slice'

    KMAX_SEQ_SCORE = 'kmax_seq_score'
    SCALE_SHIFT_LAYER = 'scale_shift'

    @staticmethod
    def is_layer_type(type_name):
        """
        If type_name is a layer type.

        :param type_name: layer type name. Because layer type enumerations are
                          strings.
        :type type_name: basestring
        :return: True if is a layer_type
        :rtype: bool
        """
        for key in dir(LayerType):
            if key.isupper():
                att = getattr(LayerType, key)
                if isinstance(att, basestring) and type_name == att:
                    return True
        return False


class AggregateLevel(object):
    """
    PaddlePaddle supports three sequence types:

    - :code:`SequenceType.NO_SEQUENCE` means the sample is not a sequence.
    - :code:`SequenceType.SEQUENCE` means the sample is a sequence.
    - :code:`SequenceType.SUB_SEQUENCE` means the sample is a nested sequence,
      each timestep of which is also a sequence.

    Accordingly, AggregateLevel supports two modes:

    - :code:`AggregateLevel.TO_NO_SEQUENCE` means the aggregation acts on each
      timestep of a sequence, both :code:`SUB_SEQUENCE` and :code:`SEQUENCE` will
      be aggregated to :code:`NO_SEQUENCE`.

    - :code:`AggregateLevel.TO_SEQUENCE` means the aggregation acts on each
      sequence of a nested sequence, :code:`SUB_SEQUENCE` will be aggregated to
      :code:`SEQUENCE`.
    """
    TO_NO_SEQUENCE = 'non-seq'
    TO_SEQUENCE = 'seq'
    # compatible with previous configuration
    EACH_TIMESTEP = TO_NO_SEQUENCE
    EACH_SEQUENCE = TO_SEQUENCE


class LayerOutput(object):
    """
    LayerOutput is output for layer function. It is used internally by several
    reasons.

    - Check layer connection make sense.

        - FC(Softmax) => Cost(MSE Error) is not good for example.

    - Tracking layer connection.

    - Pass to layer methods as input.

    :param name: Layer output name.
    :type name: basestring
    :param layer_type: Current Layer Type. One of LayerType enumeration.
    :type layer_type: basestring
    :param activation: Layer Activation.
    :type activation: BaseActivation.
    :param parents: Layer's parents.
    :type parents: list|tuple|collections.Sequence
    """

    def __init__(self,
                 name,
                 layer_type,
                 parents=None,
                 activation=None,
                 num_filters=None,
                 img_norm_type=None,
                 size=None,
                 outputs=None,
                 reverse=None):
        assert isinstance(name, basestring)
        assert isinstance(layer_type, basestring)
        assert size is not None
        assert LayerType.is_layer_type(layer_type)
        self.name = name
        self.full_name = MakeLayerNameInSubmodel(name)
        self.layer_type = layer_type
        if parents is not None and type(parents) != list:
            parents = [parents]
        self.parents = [] if parents is None else parents
        self.activation = activation
        self.num_filters = num_filters
        self.img_norm_type = img_norm_type
        self.size = size
        if outputs is None:
            outputs = ['default']
        self.outputs = outputs
        self.reverse = reverse

    @property
    def width(self):
        return cp.g_layer_map[self.full_name].width

    @property
    def height(self):
        return cp.g_layer_map[self.full_name].height

    def set_input(self, input):
        """
        Set the input for a memory layer. Can only be used for memory layer
        """
        assert isinstance(input, LayerOutput)
        assert self.layer_type == LayerType.MEMORY
        SetMemoryInput(self.name, input.name)


ERROR_CLIPPING = 'error_clipping_threshold'
DROPOUT = 'drop_rate'
DEVICE = 'device'


def layer_support(*attrs):
    attrs_list = list(attrs)
    attrs_list.append(DEVICE)

    def decorator(method):
        @functools.wraps(method)
        def wrapper(*args, **kwargs):
            for attr in attrs_list:
                for each in args:
                    if isinstance(each, ExtraLayerAttribute):
                        setattr(each, '_'.join(['can', attr]), True)
                for key in kwargs:
                    val = kwargs[key]
                    if isinstance(val, ExtraLayerAttribute):
                        setattr(val, '_'.join(['can', attr]), True)
            for each in args:
                if isinstance(each, ExtraLayerAttribute):
                    each.check(method.__name__)
            for key in kwargs:
                val = kwargs[key]
                if isinstance(val, ExtraLayerAttribute):
                    val.check(method.__name__)
            return method(*args, **kwargs)

        if hasattr(method, 'argspec'):
            wrapper.argspec = method.argspec
        else:
            wrapper.argspec = inspect.getargspec(method)

        return wrapper

    return decorator


@wrap_param_attr_default()
def full_matrix_projection(input, size=0, param_attr=None):
    """
    Full Matrix Projection. It performs full matrix multiplication.

    ..  math::
        out.row[i] += in.row[i] * weight

    There are two styles of usage.

    1. When used in mixed_layer like this, you can only set the input:

    .. code-block:: python

       with mixed_layer(size=100) as m:
           m += full_matrix_projection(input=layer)

    2. When used as an independant object like this, you must set the size:

    .. code-block:: python

       proj = full_matrix_projection(input=layer,
                                     size=100,
                                     param_attr=ParamAttr(name='_proj'))

    :param input: input layer
    :type input: LayerOutput
    :param size: The parameter size. Means the width of parameter.
    :type size: int
    :param param_attr: Parameter config, None if use default.
    :type param_attr: ParameterAttribute
    :return: A FullMatrixProjection Object.
    :rtype: FullMatrixProjection
    """
    proj = FullMatrixProjection(
        input_layer_name=input.name, size=size, **param_attr.attr)
    proj.origin = input
    return proj


@wrap_param_attr_default()
def trans_full_matrix_projection(input, size=0, param_attr=None):
    """
    Different from full_matrix_projection, this projection performs matrix
    multiplication, using transpose of weight.

    ..  math::
        out.row[i] += in.row[i] * w^\mathrm{T}

    :math:`w^\mathrm{T}` means transpose of weight.
    The simply usage is:

    .. code-block:: python

       proj = trans_full_matrix_projection(input=layer,
                                           size=100,
                                           param_attr=ParamAttr(
                                                name='_proj',
                                                initial_mean=0.0,
                                                initial_std=0.01))

    :param input: input layer
    :type input: LayerOutput
    :param size: The parameter size. Means the width of parameter.
    :type size: int
    :param param_attr: Parameter config, None if use default.
    :type param_attr: ParameterAttribute
    :return: A TransposedFullMatrixProjection Object.
    :rtype: TransposedFullMatrixProjection
    """
    proj = TransposedFullMatrixProjection(
        input_layer_name=input.name, size=size, **param_attr.attr)
    proj.origin = input
    return proj


@wrap_param_attr_default()
def table_projection(input, size=0, param_attr=None):
    """
    Table Projection. It selects rows from parameter where row\_id
    is in input\_ids.

    .. math::
       out.row[i] += table.row[ids[i]]

    where :math:`out` is output, :math:`table` is parameter, :math:`ids` is input\_ids,
    and :math:`i` is row\_id.

    There are two styles of usage.

    1. When used in mixed_layer like this, you can only set the input:

    .. code-block:: python

       with mixed_layer(size=100) as m:
           m += table_projection(input=layer)

    2. When used as an independant object like this, you must set the size:

    .. code-block:: python

       proj = table_projection(input=layer,
                               size=100,
                               param_attr=ParamAttr(name='_proj'))


    :param input: Input layer, which must contains id fields.
    :type input: LayerOutput
    :param size: The parameter size. Means the width of parameter.
    :type size: int
    :param param_attr: Parameter config, None if use default.
    :type param_attr: ParameterAttribute
    :return: A TableProjection Object.
    :rtype: TableProjection
    """
    proj = TableProjection(
        input_layer_name=input.name, size=size, **param_attr.attr)
    proj.origin = input
    return proj


def identity_projection(input, offset=None, size=None):
    """
    1. IdentityProjection if offset=None. It performs:

    .. math::
       out.row[i] += in.row[i]

    The example usage is:

    .. code-block:: python

       proj = identity_projection(input=layer)


    2. IdentityOffsetProjection if offset!=None. It likes IdentityProjection,
    but layer size may be smaller than input size.
    It select dimesions [offset, offset+layer_size) from input:

    .. math::
       out.row[i] += in.row[i + \\textrm{offset}]

    The example usage is:

    .. code-block:: python

       proj = identity_projection(input=layer,
                                  offset=10)

    Note that both of two projections should not have any parameter.

    :param input: Input Layer.
    :type input: LayerOutput
    :param offset: Offset, None if use default.
    :type offset: int
    :return: A IdentityProjection or IdentityOffsetProjection object
    :rtype: IdentityProjection or IdentityOffsetProjection
    """
    if offset is None:
        proj = IdentityProjection(input_layer_name=input.name)
        proj.origin = input
    else:
        if size is None:
            size = input.size - offset
        proj = IdentityOffsetProjection(
            input_layer_name=input.name, offset=offset, size=size)
        proj.origin = input
    return proj


def slice_projection(input, slices):
    """
    slice_projection can slice the input value into multiple parts,
    and then select some of them to merge into a new output.

    .. math::
       output = [input.slices()]

    The example usage is:

    .. code-block:: python

       proj = slice_projection(input=layer, slices=[(0, 10), (20, 30)])

    Note that slice_projection should not have any parameter.

    :param input: Input Layer.
    :type input: LayerOutput
    :param slices: An array of slice parameters.
                   Each slice contains the start and end offsets based
                   on the input.
    :type slices: pair of int
    :return: A SliceProjection object
    :rtype: SliceProjection
    """
    assert len(slices) >= 1
    start = 0
    for i in xrange(len(slices)):
        assert len(slices[i]) == 2
        # The start position of the next slice needs to be greater than
        # or equal to the end position of the previous slice.
        assert slices[i][0] >= start
        assert slices[i][1] >= slices[i][0]
        start = slices[i][1]
    proj = SliceProjection(input_layer_name=input.name, slices=slices)
    proj.origin = input
    return proj


@wrap_param_attr_default()
def scaling_projection(input, param_attr=None):
    """
    scaling_projection multiplies the input with a scalar parameter and add to
    the output.

    .. math::
       out += w * in

    The example usage is:

    .. code-block:: python

       proj = scaling_projection(input=layer)

    :param input: Input Layer.
    :type input: LayerOutput
    :param param_attr: Parameter config, None if use default.
    :type param_attr: ParameterAttribute
    :return: A ScalingProjection object
    :rtype: ScalingProjection
    """
    proj = ScalingProjection(input_layer_name=input.name, **param_attr.attr)
    proj.origin = input
    return proj


@wrap_param_attr_default()
def dotmul_projection(input, param_attr=None):
    """
    DotMulProjection with a layer as input.
    It performs element-wise multiplication with weight.

    ..  math::
        out.row[i] += in.row[i] .* weight

    where :math:`.*` means element-wise multiplication.

    The example usage is:

    .. code-block:: python

       proj = dotmul_projection(input=layer)

    :param input: Input layer.
    :type input: LayerOutput
    :param param_attr: Parameter config, None if use default.
    :type param_attr: ParameterAttribute
    :return: A DotMulProjection Object.
    :rtype: DotMulProjection
    """
    proj = DotMulProjection(
        input_layer_name=input.name, size=input.size, **param_attr.attr)
    proj.origin = input
    return proj


def dotmul_operator(a=None, b=None, scale=1, **kwargs):
    """
    DotMulOperator takes two inputs and performs element-wise multiplication:

    .. math::
       out.row[i] += scale * (a.row[i] .* b.row[i])

    where :math:`.*` means element-wise multiplication, and
    scale is a config scalar, its default value is one.

    The example usage is:

    .. code-block:: python

       op = dotmul_operator(a=layer1, b=layer2, scale=0.5)

    :param a: Input layer1
    :type a: LayerOutput
    :param b: Input layer2
    :type b: LayerOutput
    :param scale: config scalar, default value is one.
    :type scale: float
    :return: A DotMulOperator Object.
    :rtype: DotMulOperator
    """
    if 'x' in kwargs or 'y' in kwargs:
        logger.warning('x and y arguments for dotmul_operator is deprecated. '
                       'Please use a and b as parameter.')
    a = kwargs.get('x', a)  # For Backward capacity.
    b = kwargs.get('y', b)
    assert isinstance(a, LayerOutput)
    assert isinstance(b, LayerOutput)
    if a.size is not None and b.size is not None:
        assert a.size == b.size

    op = DotMulOperator(input_layer_names=[a.name, b.name], scale=scale)
    op.origin = [a, b]
    return op


@wrap_bias_attr_default(['padding_attr'])
def context_projection(input,
                       context_len,
                       context_start=None,
                       padding_attr=False):
    """
    Context Projection.

    It just simply reorganizes input sequence, combines "context_len" sequence
    to one context from context_start. "context_start" will be set to
    -(context_len - 1) / 2 by default. If context position out of sequence
    length, padding will be filled as zero if padding_attr = False, otherwise
    it is trainable.

    For example, origin sequence is [A B C D E F G], context len is 3, then
    after context projection and not set padding_attr, sequence will
    be [ 0AB ABC BCD CDE DEF EFG FG0 ].

    :param input: Input Sequence.
    :type input: LayerOutput
    :param context_len: context length.
    :type context_len: int
    :param context_start: context start position. Default is
                          -(context_len - 1)/2
    :type context_start: int
    :param padding_attr: Padding Parameter Attribute. If false, it means padding
                         always be zero. Otherwise Padding is learnable, and
                         parameter attribute is set by this parameter.
    :type padding_attr: bool|ParameterAttribute
    :return: Projection
    :rtype: Projection
    """
    context_start = -(
        context_len - 1) / 2 if context_start is None else context_start

    extra_dict = dict()
    trainable = isinstance(padding_attr, ParameterAttribute)
    if trainable:
        extra_dict = padding_attr.attr

    proj = ContextProjection(
        input_layer_name=input.name,
        context_length=context_len,
        context_start=context_start,
        trainable_padding=trainable,
        **extra_dict)
    proj.origin = input
    return proj


class MixedLayerType(LayerOutput):
    """
    The internal object for trainer_helpers.
    """

    class AddToSealedMixedLayerException(Exception):
        def __init__(self):
            Exception.__init__(self)

    def __init__(self, name, size, act, bias_attr, layer_attr, parents=None):
        """
        Ctor.
        :param name: layer name.
        :type name: basestring
        :param size: layer size.
        :type size: int
        :param act: activation type.
        :type act: BaseActivation
        :param bias_attr: The Bias Attribute. If no bias, then pass False or
                          something not type of ParameterAttribute. None will
                          get a default Bias.
        :type bias_attr: ParameterAttribute or None means has bias. Any other
                         type means no bias.
        :param layer_attr: Extra Layer Attribute.
        :type layer_attr: ExtraLayerAttribute or None
        """
        LayerOutput.__init__(
            self,
            name,
            LayerType.MIXED_LAYER,
            parents,
            size=size,
            activation=act)
        self.bias_attr = bias_attr
        self.layer_attr = layer_attr
        self.inputs = []
        self.finalized = False

    def __iadd__(self, other):
        """
        + += operator
        :param other: Other projection.
        :type other: Projection
        :return: self.
        :rtype: MixedLayerType
        """
        if not self.finalized:
            assert isinstance(other, Projection) or isinstance(other, Operator)
            self.inputs.append(other)
            if isinstance(other, Projection):
                self.parents.append(other.origin)
            else:
                self.parents.extend(other.origin)
            return self
        else:
            raise MixedLayerType.AddToSealedMixedLayerException()

    def __enter__(self):
        assert len(self.inputs) == 0
        return self

    def __exit__(self, exc_type, exc_value, tb):
        if exc_value is not None:
            raise exc_value
        assert len(self.inputs) != 0
        ml = MixedLayer(
            name=self.name,
            size=self.size,
            active_type=self.activation.name,
            bias=ParamAttr.to_bias(self.bias_attr),
            inputs=self.inputs,
            **ExtraLayerAttribute.to_kwargs(self.layer_attr))
        # update the size which might be computed inside MixedLayer
        # according to the operator's output size
        self.size = ml.config.size
        self.finalized = True


@wrap_name_default("mixed")
@wrap_act_default(act=LinearActivation())
@wrap_bias_attr_default(has_bias=False)
@layer_support(ERROR_CLIPPING, DROPOUT)
def mixed_layer(size=0,
                input=None,
                name=None,
                act=None,
                bias_attr=False,
                layer_attr=None):
    """
    Mixed Layer. A mixed layer will add all inputs together, then activate.
    Each inputs is a projection or operator.

    There are two styles of usages.

    1. When not set inputs parameter, use mixed_layer like this:

    .. code-block:: python

       with mixed_layer(size=256) as m:
           m += full_matrix_projection(input=layer1)
           m += identity_projection(input=layer2)

    2. You can also set all inputs when invoke mixed_layer as follows:

    .. code-block:: python

       m = mixed_layer(size=256,
                       input=[full_matrix_projection(input=layer1),
                              full_matrix_projection(input=layer2)])

    :param name: mixed layer name. Can be referenced by other layer.
    :type name: basestring
    :param size: layer size.
    :type size: int
    :param input: inputs layer. It is an optional parameter. If set,
                  then this function will just return layer's name.
    :param act: Activation Type.
    :type act: BaseActivation
    :param bias_attr: The Bias Attribute. If no bias, then pass False or
                      something not type of ParameterAttribute. None will get a
                      default Bias.
    :type bias_attr: ParameterAttribute or None or bool
    :param layer_attr: The extra layer config. Default is None.
    :type layer_attr: ExtraLayerAttribute
    :return: MixedLayerType object can add inputs or layer name.
    :rtype: MixedLayerType
    """

    if input is None:
        return MixedLayerType(name, size, act, bias_attr, layer_attr)
    else:
        with mixed_layer(
                name=name,
                size=size,
                act=act,
                bias_attr=bias_attr,
                layer_attr=layer_attr) as m:
            if isinstance(input, collections.Sequence):
                for each in input:
                    m += each
            else:
                m += input
        return m


@layer_support()
<<<<<<< HEAD
def data_layer(name, size, depth=None, height=None, width=None,
=======
def data_layer(name, size, height=None, width=None, depth=None,
>>>>>>> 1e6c9926
               layer_attr=None):
    """
    Define DataLayer For NeuralNetwork.

    The example usage is:

    ..  code-block:: python

        data = data_layer(name="input", size=1000)

    :param name: Name of this data layer.
    :type name: basestring
    :param size: Size of this data layer.
    :type size: int
    :param height: Height of this data layer, used for image
    :type height: int|None
    :param width: Width of this data layer, used for image
    :type width: int|None
    :param layer_attr: Extra Layer Attribute.
    :type layer_attr: ExtraLayerAttribute.
    :return: LayerOutput object.
    :rtype: LayerOutput
    """
    Layer(
        type=LayerType.DATA,
        name=name,
        size=size,
        depth=depth,
        height=height,
        width=width,
        **ExtraLayerAttribute.to_kwargs(layer_attr))

    if depth is None:
        depth = 1
    num_filters = None
    if height is not None and width is not None:
        num_filters = size / (width * height * depth)
<<<<<<< HEAD
        assert num_filters * width * height * depth == size, \
                "size=%s width=%s height=%s depth=%s"  % (size, width, height, depth)
=======
        assert num_filters * width * height*depth == size, \
            "size=%s width=%s height=%s depth=%s" % (size, width, height, depth)
>>>>>>> 1e6c9926

    return LayerOutput(name, LayerType.DATA, size=size, num_filters=num_filters)


@wrap_name_default("embedding")
@wrap_param_attr_default()
@layer_support(ERROR_CLIPPING, DROPOUT)
def embedding_layer(input, size, name=None, param_attr=None, layer_attr=None):
    """
    Define a embedding Layer.

    :param name: Name of this embedding layer.
    :type name: basestring
    :param input: The input layer for this embedding. NOTE: must be Index Data.
    :type input: LayerOutput
    :param size: The embedding dimension.
    :type size: int
    :param param_attr: The embedding parameter attribute. See ParameterAttribute
                      for details.
    :type param_attr: ParameterAttribute|None
    :param layer_attr: Extra layer Config. Default is None.
    :type layer_attr: ExtraLayerAttribute|None
    :return: LayerOutput object.
    :rtype: LayerOutput
    """
    with mixed_layer(
            name=name,
            size=size,
            act=LinearActivation(),
            bias_attr=False,
            layer_attr=layer_attr) as mix:
        mix += table_projection(input=input, size=size, param_attr=param_attr)
    return mix


@wrap_name_default()
@wrap_param_attr_default()
@wrap_bias_attr_default()
@wrap_act_default()
@layer_support(ERROR_CLIPPING, DROPOUT)
def fc_layer(input,
             size,
             act=None,
             name=None,
             param_attr=None,
             bias_attr=None,
             layer_attr=None):
    """
    Helper for declare fully connected layer.

    The example usage is:

    .. code-block:: python

       fc = fc_layer(input=layer,
                     size=1024,
                     act=LinearActivation(),
                     bias_attr=False)

    which is equal to:

    .. code-block:: python

       with mixed_layer(size=1024) as fc:
           fc += full_matrix_projection(input=layer)

    :param name: The Layer Name.
    :type name: basestring
    :param input: The input layer. Could be a list/tuple of input layer.
    :type input: LayerOutput|list|tuple
    :param size: The layer dimension.
    :type size: int
    :param act: Activation Type. Default is tanh.
    :type act: BaseActivation
    :param param_attr: The Parameter Attribute|list.
    :type param_attr: ParameterAttribute
    :param bias_attr: The Bias Attribute. If no bias, then pass False or
                      something not type of ParameterAttribute. None will get a
                      default Bias.
    :type bias_attr: ParameterAttribute|None|Any
    :param layer_attr: Extra Layer config.
    :type layer_attr: ExtraLayerAttribute|None
    :return: LayerOutput object.
    :rtype: LayerOutput
    """
    if isinstance(input, LayerOutput):
        input = [input]
        assert not isinstance(param_attr, collections.Sequence)
        param_attr = [param_attr]
    else:
        if isinstance(param_attr, collections.Sequence):
            assert len(input) == len(param_attr)
        else:
            param_attr = [copy.deepcopy(param_attr) for _ in range(len(input))]

    assert isinstance(input, collections.Sequence)

    Layer(
        inputs=[
            Input(ipt.name, **attr.attr) for ipt, attr in zip(input, param_attr)
        ],
        name=name,
        type=LayerType.FC_LAYER,
        size=size,
        bias=ParamAttr.to_bias(bias_attr),
        active_type=act.name,
        **ExtraLayerAttribute.to_kwargs(layer_attr))
    return LayerOutput(
        name, LayerType.FC_LAYER, input, activation=act, size=size)


@wrap_name_default("print")
def printer_layer(input, format=None, name=None):
    """
    Print the output value of input layers. This layer is useful for debugging.

    :param name: The Layer Name.
    :type name: basestring
    :param input: The input layer. Could be a list/tuple of input layer.
    :type input: LayerOutput|list|tuple
    :return: LayerOutput
    """
    if isinstance(input, LayerOutput):
        input = [input]
    assert isinstance(input, collections.Sequence)  # list or tuple
    for each in input:
        assert isinstance(each, LayerOutput)

    Layer(
        name=name,
        format=format,
        type=LayerType.PRINT_LAYER,
        inputs=[l.name for l in input], )
    # this layer don't return anything, can not be input of other layer.

# Keep print_layer for compatibility with V1 API.
# 'print_layer' does not work for V2 API because it will be changed to
# 'print' for V2 API. But 'print' is a reserved key word in python.


print_layer = printer_layer


@wrap_name_default("priorbox")
def priorbox_layer(input,
                   image,
                   aspect_ratio,
                   variance,
                   min_size,
                   max_size=[],
                   name=None):
    """
    Compute the priorbox and set the variance. This layer is necessary for ssd.

    :param name: The Layer Name.
    :type name: basestring
    :param input: The input layer.
    :type input: LayerOutput
    :param image: The network input image.
    :type image: LayerOutput
    :param aspect_ratio: The aspect ratio.
    :type aspect_ratio: list
    :param variance: The bounding box variance.
    :type min_size: The min size of the priorbox width/height.
    :param min_size: list
    :type max_size: The max size of the priorbox width/height. Could be NULL.
    :param max_size: list
    :return: LayerOutput
    """
    # plus one for ratio 1.
    num_filters = (len(aspect_ratio) * 2 + 1 + len(max_size)) * 4
    size = (input.size / input.num_filters) * num_filters * 2
    Layer(
        name=name,
        type=LayerType.PRIORBOX_LAYER,
        inputs=[input.name, image.name],
        size=size,
        min_size=min_size,
        max_size=max_size,
        aspect_ratio=aspect_ratio,
        variance=variance)
    return LayerOutput(
        name,
        LayerType.PRIORBOX_LAYER,
        parents=[input, image],
        num_filters=num_filters,
        size=size)


@wrap_name_default("multibox_loss")
def multibox_loss_layer(input_loc,
                        input_conf,
                        priorbox,
                        label,
                        num_classes,
                        overlap_threshold=0.5,
                        neg_pos_ratio=3.0,
                        neg_overlap=0.5,
                        background_id=0,
                        name=None):
    """
    Compute the location loss and the confidence loss for ssd.

    :param name: The Layer Name.
    :type name: basestring
    :param input_loc: The input predict locations.
    :type input_loc: LayerOutput | List of LayerOutput
    :param input_conf: The input priorbox confidence.
    :type input_conf: LayerOutput | List of LayerOutput
    :param priorbox: The input priorbox location and the variance.
    :type priorbox: LayerOutput
    :param label: The input label.
    :type label: LayerOutput
    :param num_classes: The number of the classification.
    :type num_classes: int
    :param overlap_threshold: The threshold of the overlap.
    :type overlap_threshold: float
    :param neg_pos_ratio: The ratio of the negative bbox to the positive bbox.
    :type neg_pos_ratio: float
    :param neg_overlap: The negative bbox overlap threshold.
    :type neg_overlap: float
    :param background_id: The background class index.
    :type background_id: int
    :return: LayerOutput
    """
    if isinstance(input_loc, LayerOutput):
        input_loc = [input_loc]
    assert isinstance(input_loc, collections.Sequence)  # list or tuple
    for each in input_loc:
        assert isinstance(each, LayerOutput)
    input_loc_num = len(input_loc)

    if isinstance(input_conf, LayerOutput):
        input_conf = [input_conf]
    assert isinstance(input_conf, collections.Sequence)  # list or tuple
    for each in input_conf:
        assert isinstance(each, LayerOutput)
    input_conf_num = len(input_conf)
    # Check the input layer number.
    assert input_loc_num == input_conf_num

    inputs = [priorbox.name, label.name]
    inputs.extend([l.name for l in input_loc])
    inputs.extend([l.name for l in input_conf])
    parents = [priorbox, label]
    parents.extend(input_loc)
    parents.extend(input_conf)

    Layer(
        name=name,
        type=LayerType.MULTIBOX_LOSS_LAYER,
        inputs=inputs,
        input_num=input_loc_num,
        num_classes=num_classes,
        overlap_threshold=overlap_threshold,
        neg_pos_ratio=neg_pos_ratio,
        neg_overlap=neg_overlap,
        background_id=background_id)
    return LayerOutput(
        name, LayerType.MULTIBOX_LOSS_LAYER, parents=parents, size=1)


@wrap_name_default("detection_output")
def detection_output_layer(input_loc,
                           input_conf,
                           priorbox,
                           num_classes,
                           nms_threshold=0.45,
                           nms_top_k=400,
                           keep_top_k=200,
                           confidence_threshold=0.01,
                           background_id=0,
                           name=None):
    """
    Apply the NMS to the output of network and compute the predict bounding
    box location.

    :param name: The Layer Name.
    :type name: basestring
    :param input_loc: The input predict locations.
    :type input_loc: LayerOutput | List of LayerOutput.
    :param input_conf: The input priorbox confidence.
    :type input_conf: LayerOutput | List of LayerOutput.
    :param priorbox: The input priorbox location and the variance.
    :type priorbox: LayerOutput
    :param num_classes: The number of the classification.
    :type num_classes: int
    :param nms_threshold: The Non-maximum suppression threshold.
    :type nms_threshold: float
    :param nms_top_k: The bbox number kept of the NMS's output
    :type nms_top_k: int
    :param keep_top_k: The bbox number kept of the layer's output
    :type keep_top_k: int
    :param confidence_threshold: The classification confidence threshold
    :type confidence_threshold: float
    :param background_id: The background class index.
    :type background_id: int
    :return: LayerOutput
    """
    if isinstance(input_loc, LayerOutput):
        input_loc = [input_loc]
    assert isinstance(input_loc, collections.Sequence)  # list or tuple
    for each in input_loc:
        assert isinstance(each, LayerOutput)
    input_loc_num = len(input_loc)

    if isinstance(input_conf, LayerOutput):
        input_conf = [input_conf]
    assert isinstance(input_conf, collections.Sequence)  # list or tuple
    for each in input_conf:
        assert isinstance(each, LayerOutput)
    input_conf_num = len(input_conf)

    # Check the input layer number.
    assert input_loc_num == input_conf_num

    inputs = [priorbox.name]
    inputs.extend([l.name for l in input_loc])
    inputs.extend([l.name for l in input_conf])
    parents = [priorbox]
    parents.extend(input_loc)
    parents.extend(input_conf)

    size = keep_top_k * 7

    Layer(
        name=name,
        type=LayerType.DETECTION_OUTPUT_LAYER,
        inputs=inputs,
        size=size,
        input_num=input_loc_num,
        num_classes=num_classes,
        nms_threshold=nms_threshold,
        nms_top_k=nms_top_k,
        keep_top_k=keep_top_k,
        confidence_threshold=confidence_threshold,
        background_id=background_id)
    return LayerOutput(
        name, LayerType.DETECTION_OUTPUT_LAYER, parents=parents, size=size)


@wrap_name_default("cross_channel_norm")
def cross_channel_norm_layer(input, name=None, param_attr=None):
    """
    Normalize a layer's output. This layer is necessary for ssd.
    This layer applys normalize across the channels of each sample to
    a conv layer's output and scale the output by a group of trainable
    factors which dimensions equal to the channel's number.

    :param name: The Layer Name.
    :type name: basestring
    :param input: The input layer.
    :type input: LayerOutput
    :param param_attr: The Parameter Attribute|list.
    :type param_attr: ParameterAttribute
    :return: LayerOutput
    """
    assert input.num_filters is not None
    Layer(
        name=name,
        type=LayerType.NORM_LAYER,
        inputs=[
            Input(
                input.name,
                norm=Norm(
                    norm_type="cross-channel-norm",
                    channels=input.num_filters,
                    size=input.size,
                    scale=0,
                    pow=0,
                    blocked=0),
                **param_attr.attr)
        ])
    return LayerOutput(
        name,
        LayerType.NORM_LAYER,
        parents=input,
        num_filters=input.num_filters,
        size=input.size)


@wrap_name_default("seq_pooling")
@wrap_bias_attr_default(has_bias=False)
@wrap_param_default(['pooling_type'], default_factory=lambda _: MaxPooling())
@layer_support()
def pooling_layer(input,
                  pooling_type=None,
                  name=None,
                  bias_attr=None,
                  agg_level=AggregateLevel.TO_NO_SEQUENCE,
                  stride=-1,
                  layer_attr=None):
    """
    Pooling layer for sequence inputs, not used for Image.

    If stride > 0, this layer slides a window whose size is determined by stride,
    and return the pooling value of the window as the output. Thus, a long sequence
    will be shorten.

    The parameter stride specifies the intervals at which to apply the pooling
    operation. Note that for sequence with sub-sequence, the default value
    of stride is -1.

    The example usage is:

    .. code-block:: python

       seq_pool = pooling_layer(input=layer,
                                pooling_type=AvgPooling(),
                                agg_level=AggregateLevel.TO_NO_SEQUENCE)

    :param agg_level: AggregateLevel.TO_NO_SEQUENCE or
                      AggregateLevel.TO_SEQUENCE
    :type agg_level: AggregateLevel
    :param name: layer name.
    :type name: basestring
    :param input: input layer name.
    :type input: LayerOutput
    :param pooling_type: Type of pooling, MaxPooling(default), AvgPooling,
                         SumPooling, SquareRootNPooling.
    :type pooling_type: BasePoolingType|None
    :param stride: The step size between successive pooling regions.
    :type stride: Int
    :param bias_attr: Bias parameter attribute. False if no bias.
    :type bias_attr: ParameterAttribute|None|False
    :param layer_attr: The Extra Attributes for layer, such as dropout.
    :type layer_attr: ExtraLayerAttribute|None
    :return: LayerOutput object.
    :rtype: LayerOutput
    """
    extra_dict = dict()
    # noinspection PyUnresolvedReferences
    if isinstance(pooling_type, AvgPooling):
        extra_dict['average_strategy'] = pooling_type.strategy
    elif isinstance(pooling_type, MaxPooling) and \
                    pooling_type.output_max_index is not None:
        assert isinstance(pooling_type.output_max_index, bool)
        extra_dict['output_max_index'] = pooling_type.output_max_index
    extra_dict.update(ExtraLayerAttribute.to_kwargs(layer_attr))

    if agg_level == AggregateLevel.TO_SEQUENCE:
        assert stride == -1

    Layer(
        name=name,
        type=pooling_type.name,
        inputs=[Input(input.name)],
        bias=ParamAttr.to_bias(bias_attr),
        trans_type=agg_level,
        stride=stride,
        **extra_dict)

    return LayerOutput(
        name, pooling_type.name, parents=[input], size=input.size)


@wrap_bias_attr_default()
@wrap_param_attr_default()
@wrap_act_default(param_names=['gate_act'], act=SigmoidActivation())
@wrap_act_default(param_names=["act", 'state_act'], act=TanhActivation())
@wrap_name_default("lstmemory")
@layer_support()
def lstmemory(input,
              name=None,
              size=None,
              reverse=False,
              act=None,
              gate_act=None,
              state_act=None,
              bias_attr=None,
              param_attr=None,
              layer_attr=None):
    """
    Long Short-term Memory Cell.

    The memory cell was implemented as follow equations.

    ..  math::

        i_t & = \\sigma(W_{xi}x_{t} + W_{hi}h_{t-1} + W_{ci}c_{t-1} + b_i)

        f_t & = \\sigma(W_{xf}x_{t} + W_{hf}h_{t-1} + W_{cf}c_{t-1} + b_f)

        c_t & = f_tc_{t-1} + i_t tanh (W_{xc}x_t+W_{hc}h_{t-1} + b_c)

        o_t & = \\sigma(W_{xo}x_{t} + W_{ho}h_{t-1} + W_{co}c_t + b_o)

        h_t & = o_t tanh(c_t)


    NOTE: In PaddlePaddle's implementation, the multiplications
    :math:`W_{xi}x_{t}` , :math:`W_{xf}x_{t}`,
    :math:`W_{xc}x_t`, :math:`W_{xo}x_{t}` are not done in the lstmemory layer,
    so an additional mixed_layer with full_matrix_projection or a fc_layer must
    be included in the configuration file to complete the input-to-hidden
    mappings before lstmemory is called.

    NOTE: This is a low level user interface. You can use network.simple_lstm
    to config a simple plain lstm layer.

    Please refer to **Generating Sequences With Recurrent Neural Networks** for
    more details about LSTM.

    Link_ goes as below.

    .. _Link: http://arxiv.org/abs/1308.0850

    :param name: The lstmemory layer name.
    :type name: basestring
    :param size: DEPRECATED. size of the lstm cell
    :type size: int
    :param input: input layer name.
    :type input: LayerOutput
    :param reverse: is sequence process reversed or not.
    :type reverse: bool
    :param act: activation type, TanhActivation by default. :math:`h_t`
    :type act: BaseActivation
    :param gate_act: gate activation type, SigmoidActivation by default.
    :type gate_act: BaseActivation
    :param state_act: state activation type, TanhActivation by default.
    :type state_act: BaseActivation

    :param bias_attr: Bias attribute. None means default bias. False means no
                      bias.
    :type bias_attr: ParameterAttribute|None|False
    :param param_attr: Parameter Attribute.
    :type param_attr: ParameterAttribute|None|False
    :param layer_attr: Extra Layer attribute
    :type layer_attr: ExtraLayerAttribute|None
    :return: LayerOutput object.
    :rtype: LayerOutput
    """

    assert gate_act.support_hppl
    assert state_act.support_hppl
    assert act.support_hppl
    assert input.size is not None and input.size % 4 == 0

    if size is not None:
        if input.size / 4 == size:
            plog = logger.warning
        else:
            plog = logger.fatal
        plog("size of lstmemory layer: %s is automatically set to "
             "size of input layer / 4. The parameter size passing to "
             "this layer is ignored." % (name))

    Layer(
        name=name,
        type=LayerType.LSTMEMORY,
        active_type=act.name,
        active_state_type=state_act.name,
        active_gate_type=gate_act.name,
        reversed=reverse,
        bias=ParamAttr.to_bias(bias_attr),
        inputs=[Input(input.name, **param_attr.attr)],
        **ExtraLayerAttribute.to_kwargs(layer_attr))

    return LayerOutput(
        name,
        LayerType.LSTMEMORY, [input],
        size=input.size / 4,
        reverse=reverse)


@wrap_bias_attr_default()
@wrap_param_attr_default()
@wrap_act_default(param_names=['gate_act'], act=SigmoidActivation())
@wrap_act_default(param_names=["act"], act=TanhActivation())
@wrap_name_default("gru")
@layer_support()
def grumemory(input,
              size=None,
              name=None,
              reverse=False,
              act=None,
              gate_act=None,
              bias_attr=None,
              param_attr=None,
              layer_attr=None):
    """
    Gate Recurrent Unit Layer.

    The memory cell was implemented as follow equations.

    1. update gate :math:`z`: defines how much of the previous memory to
    keep around or the unit updates its activations. The update gate
    is computed by:

    ..  math::

        z_t = \\sigma(W_{z}x_{t} + U_{z}h_{t-1} + b_z)

    2. reset gate :math:`r`: determines how to combine the new input with the
    previous memory. The reset gate is computed similarly to the update gate:

    ..  math::

        r_t = \\sigma(W_{r}x_{t} + U_{r}h_{t-1} + b_r)

    3. The candidate activation :math:`\\tilde{h_t}` is computed similarly to
    that of the traditional recurrent unit:

    ..  math::

        {\\tilde{h_t}} = tanh(W x_{t} + U (r_{t} \odot h_{t-1}) + b)

    4. The hidden activation :math:`h_t` of the GRU at time t is a linear
    interpolation between the previous activation :math:`h_{t-1}` and the
    candidate activation :math:`\\tilde{h_t}`:

    ..  math::

        h_t = (1 - z_t) h_{t-1} + z_t {\\tilde{h_t}}

    NOTE: In PaddlePaddle's implementation, the multiplication operations
    :math:`W_{r}x_{t}`, :math:`W_{z}x_{t}` and :math:`W x_t` are not computed in
    gate_recurrent layer. Consequently, an additional mixed_layer with
    full_matrix_projection or a fc_layer must be included before grumemory
    is called.

    More details can be found by referring to `Empirical Evaluation of Gated
    Recurrent Neural Networks on Sequence Modeling.
    <https://arxiv.org/abs/1412.3555>`_

    The simple usage is:

    .. code-block:: python

       gru = grumemory(input)

    :param name: The gru layer name.
    :type name: None|basestring
    :param input: input layer.
    :type input: LayerOutput.
    :param size: DEPRECATED. size of the gru cell
    :type size: int
    :param reverse: Whether sequence process is reversed or not.
    :type reverse: bool
    :param act: activation type, TanhActivation by default. This activation
                affects the :math:`{\\tilde{h_t}}`.
    :type act: BaseActivation
    :param gate_act: gate activation type, SigmoidActivation by default.
                     This activation affects the :math:`z_t` and :math:`r_t`. It is the
                     :math:`\\sigma` in the above formula.
    :type gate_act: BaseActivation
    :param bias_attr: Bias attribute. None means default bias. False means no
                      bias.
    :type bias_attr: ParameterAttribute|None|False
    :param param_attr: Parameter Attribute.
    :type param_attr: ParameterAttribute|None|False
    :param layer_attr: Extra Layer attribute
    :type layer_attr: ExtraLayerAttribute|None
    :return: LayerOutput object.
    :rtype: LayerOutput
    """
    assert act.support_hppl
    assert gate_act.support_hppl
    assert input.size is not None and input.size % 3 == 0
    if size is not None:
        if input.size / 3 == size:
            plog = logger.warning
        else:
            plog = logger.fatal
        plog("size of grumemory layer: %s is automatically set to "
             "size of input layer / 3. The parameter size passing to this "
             "layer is ignored." % (name))

    Layer(
        name=name,
        type=LayerType.GRUMEMORY,
        active_type=act.name,
        active_gate_type=gate_act.name,
        reversed=reverse,
        bias=ParamAttr.to_bias(bias_attr),
        inputs=[Input(input.name, **param_attr.attr)],
        **ExtraLayerAttribute.to_kwargs(layer_attr))

    return LayerOutput(
        name,
        LayerType.GRUMEMORY, [input],
        size=input.size / 3,
        reverse=reverse)


@wrap_name_default()
@layer_support()
def last_seq(input,
             name=None,
             agg_level=AggregateLevel.TO_NO_SEQUENCE,
             stride=-1,
             layer_attr=None):
    """
    Get Last Timestamp Activation of a sequence.

    If stride > 0, this layer slides a window whose size is determined by stride,
    and return the last value of the window as the output. Thus, a long sequence
    will be shorten. Note that for sequence with sub-sequence, the default value
    of stride is -1.

    The simple usage is:

    .. code-block:: python

       seq = last_seq(input=layer)

    :param agg_level: Aggregated level
    :param name: Layer name.
    :type name: basestring
    :param input: Input layer name.
    :type input: LayerOutput
    :param stride: The step size between successive pooling regions.
    :type stride: Int
    :param layer_attr: extra layer attributes.
    :type layer_attr: ExtraLayerAttribute.
    :return: LayerOutput object.
    :rtype: LayerOutput
    """
    if input.reverse is not None and input.reverse:
        logger.warning("You are getting the last instance of a sequence that"
                       " is a output of a REVERSED layer. There is no time"
                       " series information at all. Maybe you want to use"
                       " first_seq instead.")

    if agg_level == AggregateLevel.TO_SEQUENCE:
        assert stride == -1

    Layer(
        name=name,
        type=LayerType.SEQUENCE_LAST_INSTANCE,
        inputs=[input.name],
        trans_type=agg_level,
        stride=stride,
        **ExtraLayerAttribute.to_kwargs(layer_attr))
    return LayerOutput(
        name,
        LayerType.SEQUENCE_LAST_INSTANCE,
        parents=[input],
        size=input.size)


@wrap_name_default()
@layer_support()
def first_seq(input,
              name=None,
              agg_level=AggregateLevel.TO_NO_SEQUENCE,
              stride=-1,
              layer_attr=None):
    """
    Get First Timestamp Activation of a sequence.

    If stride > 0, this layer slides a window whose size is determined by stride,
    and return the first value of the window as the output. Thus, a long sequence
    will be shorten. Note that for sequence with sub-sequence, the default value
    of stride is -1.

    The simple usage is:

    .. code-block:: python

       seq = first_seq(input=layer)

    :param agg_level: aggregation level
    :param name: Layer name.
    :type name: basestring
    :param input: Input layer name.
    :type input: LayerOutput
    :param stride: The step size between successive pooling regions.
    :type stride: Int
    :param layer_attr: extra layer attributes.
    :type layer_attr: ExtraLayerAttribute.
    :return: LayerOutput object.
    :rtype: LayerOutput
    """

    if input.reverse is not None and not input.reverse:
        logger.warning('You are getting the first instance for a time series,'
                       ' and it is a normal recurrent layer output. There is no'
                       ' time series information at all. Maybe you want to use'
                       ' last_seq instead.')

    if agg_level == AggregateLevel.TO_SEQUENCE:
        assert stride == -1

    Layer(
        name=name,
        type=LayerType.SEQUENCE_FIRST_INSTANCE,
        inputs=[input.name],
        trans_type=agg_level,
        stride=stride,
        **ExtraLayerAttribute.to_kwargs(layer_attr))
    return LayerOutput(
        name,
        LayerType.SEQUENCE_FIRST_INSTANCE,
        parents=[input],
        size=input.size)


class ExpandLevel(object):
    """
    Please refer to AggregateLevel first.

    ExpandLevel supports two modes:

    - :code:`ExpandLevel.FROM_NO_SEQUENCE` means the expansion acts on
      :code:`NO_SEQUENCE`, which will be expanded to
      :code:`SEQUENCE` or :code:`SUB_SEQUENCE`.

    - :code:`ExpandLevel.FROM_SEQUENCE` means the expansion acts on
      :code:`SEQUENCE`, which will be expanded to
      :code:`SUB_SEQUENCE`.
    """
    FROM_NO_SEQUENCE = AggregateLevel.TO_NO_SEQUENCE
    FROM_SEQUENCE = AggregateLevel.TO_SEQUENCE
    # compatible with previous configuration
    FROM_TIMESTEP = FROM_NO_SEQUENCE


@wrap_name_default()
@layer_support()
def expand_layer(input,
                 expand_as,
                 name=None,
                 bias_attr=False,
                 expand_level=ExpandLevel.FROM_NO_SEQUENCE,
                 layer_attr=None):
    """
    A layer for "Expand Dense data or (sequence data where the length of each
    sequence is one) to sequence data."

    The example usage is:

    .. code-block:: python

       expand = expand_layer(input=layer1,
                             expand_as=layer2,
                             expand_level=ExpandLevel.FROM_NO_SEQUENCE)

    :param input: Input layer
    :type input: LayerOutput
    :param expand_as: Expand as this layer's sequence info.
    :type expand_as: LayerOutput
    :param name: Layer name.
    :type name: basestring
    :param bias_attr: Bias attribute. None means default bias. False means no
                      bias.
    :type bias_attr: ParameterAttribute|None|False
    :param expand_level: whether input layer is timestep(default) or sequence.
    :type expand_level: ExpandLevel
    :param layer_attr: extra layer attributes.
    :type layer_attr: ExtraLayerAttribute.
    :return: LayerOutput object.
    :rtype: LayerOutput
    """

    Layer(
        inputs=[input.name, expand_as.name],
        name=name,
        bias=ParamAttr.to_bias(bias_attr=bias_attr),
        type=LayerType.EXPAND_LAYER,
        trans_type=expand_level,
        **ExtraAttr.to_kwargs(layer_attr))
    return LayerOutput(
        name=name,
        size=input.size,
        layer_type=LayerType.EXPAND_LAYER,
        parents=[input, expand_as])


@wrap_name_default()
@wrap_act_default(act=IdentityActivation())
@layer_support()
def repeat_layer(input,
                 num_repeats,
                 as_row_vector=True,
                 act=None,
                 name=None,
                 layer_attr=None):
    """
    A layer for repeating the input for num_repeats times.

    If as_row_vector:
    .. math::
       y  = [x_1,\cdots, x_n, \cdots, x_1, \cdots, x_n]
    If not as_row_vector:
    .. math::
       y  = [x_1,\cdots, x_1, \cdots, x_n, \cdots, x_n]


    The example usage is:

    .. code-block:: python

       expand = repeat_layer(input=layer, num_repeats=4)

    :param input: Input layer
    :type input: LayerOutput
    :param num_repeats: Repeat the input so many times
    :type num_repeats: int
    :param name: Layer name.
    :param as_row_vector: True for treating input as row vector and repeating
                          in the column direction.  This is equivalent to apply
                          concat_layer() with num_repeats same input.
                          False for treating input as column vector and repeating
                          in the row direction.
    :type as_row_vector: bool
    :param act: Activation type.
    :type act: BaseActivation
    :type name: basestring
    :param layer_attr: extra layer attributes.
    :type layer_attr: ExtraLayerAttribute.
    :return: LayerOutput object.
    :rtype: LayerOutput
    """

    l = Layer(
        inputs=[input.name],
        name=name,
        active_type=act.name,
        num_filters=num_repeats,
        as_row_vector=as_row_vector,
        type=LayerType.FEATURE_MAP_EXPAND_LAYER,
        **ExtraAttr.to_kwargs(layer_attr))
    return LayerOutput(
        name=name,
        size=l.config.size,
        layer_type=LayerType.FEATURE_MAP_EXPAND_LAYER,
        activation=act,
        parents=[input])


@wrap_name_default("seqreshape")
@wrap_act_default(act=IdentityActivation())
@wrap_bias_attr_default(has_bias=False)
@layer_support(ERROR_CLIPPING, DROPOUT)
def seq_reshape_layer(input,
                      reshape_size,
                      act=None,
                      name=None,
                      layer_attr=None,
                      bias_attr=None):
    """
    A layer for reshaping the sequence. Assume the input sequence has T instances,
    the dimension of each instance is M, and the input reshape_size is N, then the
    output sequence has T*M/N instances, the dimension of each instance is N.

    Note that T*M/N must be an integer.

    The example usage is:

    .. code-block:: python

       reshape = seq_reshape_layer(input=layer, reshape_size=4)

    :param input: Input layer.
    :type input: LayerOutput
    :param reshape_size: the size of reshaped sequence.
    :type reshape_size: int
    :param name: Layer name.
    :type name: basestring
    :param act: Activation type.
    :type act: BaseActivation
    :param layer_attr: extra layer attributes.
    :type layer_attr: ExtraLayerAttribute.
    :param bias_attr: The Bias Attribute. If no bias, then pass False or
                      something not type of ParameterAttribute. None will get a
                      default Bias.
    :type bias_attr: ParameterAttribute or None or bool
    :return: LayerOutput object.
    :rtype: LayerOutput
    """

    Layer(
        inputs=[input.name],
        name=name,
        size=reshape_size,
        type=LayerType.SEQUENCE_RESHAPE,
        bias=ParamAttr.to_bias(bias_attr),
        **ExtraAttr.to_kwargs(layer_attr))
    return LayerOutput(
        name=name,
        size=reshape_size,
        layer_type=LayerType.SEQUENCE_RESHAPE,
        parents=[input])


@wrap_name_default()
@layer_support()
def interpolation_layer(input, weight, name=None, layer_attr=None):
    """
    This layer is for linear interpolation with two inputs,
    which is used in NEURAL TURING MACHINE.

    .. math::
       y.row[i] = w[i] * x_1.row[i] + (1 - w[i]) * x_2.row[i]

    where :math:`x_1` and :math:`x_2` are two (batchSize x dataDim) inputs,
    :math:`w` is (batchSize x 1) weight vector, and :math:`y` is
    (batchSize x dataDim) output.

    The example usage is:

    .. code-block:: python

       interpolation = interpolation_layer(input=[layer1, layer2], weight=layer3)

    :param input: Input layer.
    :type input: list|tuple
    :param weight: Weight layer.
    :type weight: LayerOutput
    :param name: Layer name.
    :type name: basestring
    :param layer_attr: extra layer attributes.
    :type layer_attr: ExtraLayerAttribute.
    :return: LayerOutput object.
    :rtype: LayerOutput
    """
    assert isinstance(input, collections.Sequence)
    assert len(input) == 2
    assert isinstance(input[0], LayerOutput) and isinstance(input[1],
                                                            LayerOutput)
    if input[0].size is not None and input[1].size is not None:
        assert input[0].size == input[1].size
    assert isinstance(weight, LayerOutput)
    if weight.size is not None:
        assert weight.size == 1
    Layer(
        name=name,
        type=LayerType.INTERPOLATION_LAYER,
        inputs=[weight.name, input[0].name, input[1].name],
        **ExtraAttr.to_kwargs(layer_attr))
    return LayerOutput(
        name,
        LayerType.INTERPOLATION_LAYER,
        parents=[weight, input[0], input[1]],
        size=input[0].size)


@wrap_name_default()
@layer_support()
def bilinear_interp_layer(input,
                          out_size_x=None,
                          out_size_y=None,
                          name=None,
                          layer_attr=None):
    """
    This layer is to implement bilinear interpolation on conv layer output.

    Please refer to Wikipedia: https://en.wikipedia.org/wiki/Bilinear_interpolation

    The simple usage is:

    .. code-block:: python

       bilinear = bilinear_interp_layer(input=layer1, out_size_x=64, out_size_y=64)

    :param   input:        A input layer.
    :type    input:        LayerOutput.
    :param   out_size_x:   bilinear interpolation output width.
    :type    out_size_x:   int|None
    :param   out_size_y:   bilinear interpolation output height.
    :type    out_size_y:   int|None
    :param   name:         The layer's name, which cna not be specified.
    :type    name:         None|basestring
    :param   layer_attr:   Extra Layer attribute.
    :type    layer_attr:   ExtraLayerAttribute
    :return: LayerOutput object.
    :rtype:  LayerOutput
    """
    assert input.layer_type == LayerType.CONV_LAYER
    assert isinstance(input.activation, LinearActivation)
    assert out_size_x > 0 and out_size_y > 0
    assert input.num_filters is not None
    num_channels = input.num_filters
    l = Layer(
        name=name,
        inputs=Input(
            input.name,
            bilinear_interp=BilinearInterp(
                out_size_x=out_size_x,
                out_size_y=out_size_y,
                channels=num_channels)),
        type=LayerType.BILINEAR_INTERP_LAYER,
        **ExtraLayerAttribute.to_kwargs(layer_attr))
    return LayerOutput(
        name,
        LayerType.BILINEAR_INTERP_LAYER,
        parents=[input],
        num_filters=num_channels,
        size=l.config.size)


@wrap_name_default()
@layer_support()
def power_layer(input, weight, name=None, layer_attr=None):
    """
    This layer applies a power function to a vector element-wise,
    which is used in NEURAL TURING MACHINE.

    .. math::
       y = x^w

    where :math:`x` is a input vector, :math:`w` is scalar weight,
    and :math:`y` is a output vector.

    The example usage is:

    .. code-block:: python

       power = power_layer(input=layer1, weight=layer2)

    :param input: Input layer.
    :type input: LayerOutput
    :param weight: Weight layer.
    :type weight: LayerOutput
    :param name: Layer name.
    :type name: basestring
    :param layer_attr: extra layer attributes.
    :type layer_attr: ExtraLayerAttribute.
    :return: LayerOutput object.
    :rtype: LayerOutput
    """
    assert isinstance(input, LayerOutput) and isinstance(weight, LayerOutput)
    if weight.size is not None:
        assert weight.size == 1
    Layer(
        name=name,
        type=LayerType.POWER_LAYER,
        inputs=[weight.name, input.name],
        **ExtraAttr.to_kwargs(layer_attr))
    return LayerOutput(
        name, LayerType.POWER_LAYER, parents=[input, weight], size=input.size)


@wrap_name_default()
@layer_support()
def scaling_layer(input, weight, name=None, layer_attr=None):
    """
    A layer for multiplying input vector by weight scalar.

    .. math::
       y  = w x

    where :math:`x` is size=dataDim input, :math:`w` is size=1 weight,
    and :math:`y` is size=dataDim output.

    Note that the above computation is for one sample. Multiple samples are
    processed in one batch.

    The example usage is:

    .. code-block:: python

       scale = scaling_layer(input=layer1, weight=layer2)

    :param input: Input layer.
    :type input: LayerOutput
    :param weight: Weight layer.
    :type weight: LayerOutput
    :param name: Layer name.
    :type name: basestring
    :param layer_attr: extra layer attributes.
    :type layer_attr: ExtraLayerAttribute.
    :return: LayerOutput object.
    :rtype: LayerOutput
    """
    assert isinstance(weight, LayerOutput) and isinstance(input, LayerOutput)
    if weight.size is not None:
        assert weight.size == 1
    Layer(
        name=name,
        type=LayerType.SCALING_LAYER,
        inputs=[weight.name, input.name],
        **ExtraAttr.to_kwargs(layer_attr))
    return LayerOutput(
        name, LayerType.SCALING_LAYER, parents=[weight, input], size=input.size)


@wrap_name_default()
@layer_support()
def trans_layer(input, name=None, layer_attr=None):
    """
    A layer for transposing a minibatch matrix.

    .. math::
       y = x^\mathrm{T}

    where :math:`x` is (M x N) input, and :math:`y` is (N x M) output.

    The example usage is:

    .. code-block:: python

       trans = trans_layer(input=layer)

    :param input: Input layer.
    :type input: LayerOutput
    :param name: Layer name.
    :type name: basestring
    :param layer_attr: extra layer attributes.
    :type layer_attr: ExtraLayerAttribute.
    :return: LayerOutput object.
    :rtype: LayerOutput
    """
    Layer(
        name=name,
        type=LayerType.TRANS_LAYER,
        inputs=[input.name],
        **ExtraAttr.to_kwargs(layer_attr))
    return LayerOutput(
        name, LayerType.TRANS_LAYER, parents=[input], size=input.size)


@wrap_name_default()
@layer_support()
def rotate_layer(input, height, width, name=None, layer_attr=None):
    """
    A layer for rotating 90 degrees (clock-wise) for each feature channel,
    usually used when the input sample is some image or feature map.

    .. math::
       y(j,i,:) = x(M-i-1,j,:)

    where :math:`x` is (M x N x C) input, and :math:`y` is (N x M x C) output.

    The example usage is:

    .. code-block:: python

       rot = rotate_layer(input=layer,
                          height=100,
                          width=100)

    :param input: Input layer.
    :type input: LayerOutput
    :param height: The height of the sample matrix
    :type height: int
    :param name: Layer name.
    :type name: basestring
    :param layer_attr: extra layer attributes.
    :type layer_attr: ExtraLayerAttribute.
    :return: LayerOutput object.
    :rtype: LayerOutput
    """
    assert isinstance(input, LayerOutput)
    l = Layer(
        name=name,
        height=height,
        width=width,
        type=LayerType.ROTATE_LAYER,
        inputs=[input.name],
        **ExtraLayerAttribute.to_kwargs(layer_attr))
    return LayerOutput(
        name=name,
        layer_type=LayerType.ROTATE_LAYER,
        parents=[input],
        size=l.config.size)


@wrap_name_default()
@layer_support()
def cos_sim(a, b, scale=1, size=1, name=None, layer_attr=None):
    """
    Cosine Similarity Layer. The cosine similarity equation is here.

    ..  math::
        similarity = cos(\\theta) = {\\mathbf{a} \\cdot \\mathbf{b}
        \\over \\|\\mathbf{a}\\| \\|\\mathbf{b}\\|}

    The size of a is M, size of b is M*N,
    Similarity will be calculated N times by step M. The output size is
    N. The scale will be multiplied to similarity.

    Note that the above computation is for one sample. Multiple samples are
    processed in one batch.

    The example usage is:

    .. code-block:: python

       cos = cos_sim(a=layer1, b=layer2, size=3)

    :param name: layer name
    :type name: basestring
    :param a: input layer a
    :type a: LayerOutput
    :param b: input layer b
    :type b: LayerOutput
    :param scale: scale for cosine value. default is 5.
    :type scale: float
    :param size: layer size. NOTE size_a * size should equal size_b.
    :type size: int
    :param layer_attr: Extra Layer Attribute.
    :type layer_attr: ExtraLayerAttribute
    :return: LayerOutput object.
    :rtype: LayerOutput
    """
    assert isinstance(a, LayerOutput) and isinstance(b, LayerOutput)
    if size == 1:
        Layer(
            name=name,
            type=LayerType.COSINE_SIM,
            cos_scale=scale,
            inputs=[a.name, b.name],
            **ExtraLayerAttribute.to_kwargs(layer_attr))
    else:
        if a.size is not None and b.size is not None:
            assert size == b.size / a.size
        Layer(
            name=name,
            type=LayerType.COSINE_SIM_VEC,
            size=size,
            cos_scale=scale,
            inputs=[a.name, b.name],
            **ExtraLayerAttribute.to_kwargs(layer_attr))
    return LayerOutput(name, LayerType.COSINE_SIM, parents=[a, b], size=size)


@wrap_name_default()
@wrap_bias_attr_default(has_bias=True)
@wrap_param_attr_default()
@layer_support()
def hsigmoid(input,
             label,
             num_classes=None,
             name=None,
             bias_attr=None,
             param_attr=None,
             layer_attr=None):
    """
    Organize the classes into a binary tree. At each node, a sigmoid function
    is used to calculate the probability of belonging to the right branch.
    This idea is from "F. Morin, Y. Bengio (AISTATS 05):
    Hierarchical Probabilistic Neural Network Language Model."

    The example usage is:

    ..  code-block:: python

        cost = hsigmoid(input=[layer1, layer2],
                        label=data_layer)

    :param input: Input layers. It could be a LayerOutput or list/tuple of
                 LayerOutput.
    :type input: LayerOutput|list|tuple
    :param label: Label layer.
    :type label: LayerOutput
    :param num_classes: number of classes.
    :type num_classes: int|None
    :param name: layer name
    :type name: basestring
    :param bias_attr: Bias attribute. None means default bias.
                      False means no bias.
    :type bias_attr: ParameterAttribute|False
    :param param_attr: Parameter Attribute. None means default parameter.
    :type param_attr: ParameterAttribute|None
    :param layer_attr: Extra Layer Attribute.
    :type layer_attr: ExtraLayerAttribute
    :return: LayerOutput object.
    :rtype: LayerOutput
    """
    if isinstance(input, LayerOutput):
        input = [input]
        if not isinstance(param_attr, collections.Sequence):
            param_attr = [param_attr]
    else:
        if not isinstance(param_attr, collections.Sequence):
            param_attr = [param_attr] * len(input)
        else:
            assert len(param_attr) == len(input)

    assert isinstance(input, collections.Sequence)
    assert isinstance(label, LayerOutput)
    assert label.layer_type == LayerType.DATA

    if num_classes is None:
        num_classes = label.size
    if num_classes is None or num_classes <= 2:
        raise ValueError("hsigmoid label size must larger than 2.")

    ipts_for_layer = []
    parents = []
    for each_input, each_param_attr in zip(input, param_attr):
        assert isinstance(each_input, LayerOutput)
        ipts_for_layer.append(Input(each_input.name, **each_param_attr.attr))
        parents.append(each_input)
    ipts_for_layer.append(label.name)
    parents.append(label)

    l = Layer(
        name=name,
        type=LayerType.HSIGMOID,
        num_classes=num_classes,
        bias=ParamAttr.to_bias(bias_attr),
        inputs=ipts_for_layer,
        **ExtraLayerAttribute.to_kwargs(layer_attr))
    return LayerOutput(
        name, LayerType.HSIGMOID, parents=parents, size=l.config.size)


@wrap_name_default("conv")
@wrap_param_attr_default()
@wrap_bias_attr_default()
@wrap_act_default(act=ReluActivation())
@layer_support(DROPOUT)
def img_conv_layer(input,
                   filter_size,
                   num_filters,
                   name=None,
                   num_channels=None,
                   act=None,
                   groups=1,
                   stride=1,
                   padding=0,
                   dilation=1,
                   bias_attr=None,
                   param_attr=None,
                   shared_biases=True,
                   layer_attr=None,
                   filter_size_y=None,
                   stride_y=None,
                   padding_y=None,
                   dilation_y=None,
                   trans=False,
                   layer_type=None):
    """
    Convolution layer for image. Paddle can support both square and non-square
    input currently.

    The details of convolution layer, please refer UFLDL's `convolution
    <http://ufldl.stanford.edu/tutorial/supervised/
    FeatureExtractionUsingConvolution/>`_ .

    Convolution Transpose (deconv) layer for image. Paddle can support both square
    and non-square input currently.

    The details of convolution transpose layer,
    please refer to the following explanation and references therein
    <http://datascience.stackexchange.com/questions/6107/
    what-are-deconvolutional-layers/>`_ .
    The num_channel means input image's channel number. It may be 1 or 3 when
    input is raw pixels of image(mono or RGB), or it may be the previous layer's
    num_filters * num_group.

    There are several group of filter in PaddlePaddle implementation.
    Each group will process some channel of the inputs. For example, if an input
    num_channel = 256, group = 4, num_filter=32, the PaddlePaddle will create
    32*4 = 128 filters to process inputs. The channels will be split into 4
    pieces. First 256/4 = 64 channels will process by first 32 filters. The
    rest channels will be processed by rest group of filters.

    The example usage is:

    ..  code-block:: python

        conv = img_conv_layer(input=data, filter_size=1, filter_size_y=1,
                              num_channels=8,
                              num_filters=16, stride=1,
                              bias_attr=False,
                              act=ReluActivation())

    :param name: Layer name.
    :type name: basestring
    :param input: Layer Input.
    :type input: LayerOutput
    :param filter_size: The x dimension of a filter kernel. Or input a tuple for
                        two image dimension.
    :type filter_size: int|tuple|list
    :param filter_size_y: The y dimension of a filter kernel. Since PaddlePaddle
                        currently supports rectangular filters, the filter's
                        shape will be (filter_size, filter_size_y).
    :type filter_size_y: int|None
    :param num_filters: Each filter group's number of filter
    :param act: Activation type. Default is tanh
    :type act: BaseActivation
    :param groups: Group size of filters.
    :type groups: int
    :param stride: The x dimension of the stride. Or input a tuple for two image
                   dimension.
    :type stride: int|tuple|list
    :param stride_y: The y dimension of the stride.
    :type stride_y: int
    :param padding: The x dimension of the padding. Or input a tuple for two
                    image dimension
    :type padding: int|tuple|list
    :param padding_y: The y dimension of the padding.
    :type padding_y: int
    :param dilation: The x dimension of the dilation. Or input a tuple for two
                    image dimension
    :type dilation: int|tuple|list
    :param dilation_y: The y dimension of the dilation.
    :type dilation_y: int
    :param bias_attr: Convolution bias attribute. None means default bias.
                      False means no bias.
    :type bias_attr: ParameterAttribute|False
    :param num_channels: number of input channels. If None will be set
                        automatically from previous output.
    :type num_channels: int
    :param param_attr: Convolution param attribute. None means default attribute
    :type param_attr: ParameterAttribute
    :param shared_biases: Is biases will be shared between filters or not.
    :type shared_biases: bool
    :param layer_attr: Layer Extra Attribute.
    :type layer_attr: ExtraLayerAttribute
    :param trans: true if it is a convTransLayer, false if it is a convLayer
    :type trans: bool
    :param layer_type: specify the layer_type, default is None. If trans=True,
                       layer_type has to be "exconvt" or "cudnn_convt",
                       otherwise layer_type has to be either "exconv" or
                       "cudnn_conv"
    :type layer_type: String
    :return: LayerOutput object.
    :rtype: LayerOutput
    """
    if num_channels is None:
        assert input.num_filters is not None
        num_channels = input.num_filters

    if filter_size_y is None:
        if isinstance(filter_size, collections.Sequence):
            assert len(filter_size) == 2
            filter_size, filter_size_y = filter_size
        else:
            filter_size_y = filter_size

    if stride_y is None:
        if isinstance(stride, collections.Sequence):
            assert len(stride) == 2
            stride, stride_y = stride
        else:
            stride_y = stride

    if padding_y is None:
        if isinstance(padding, collections.Sequence):
            assert len(padding) == 2
            padding, padding_y = padding
        else:
            padding_y = padding

    if dilation_y is None:
        if isinstance(dilation, collections.Sequence):
            assert len(dilation) == 2
            dilation, dilation_y = dilation
        else:
            dilation_y = dilation

    if param_attr.attr.get('initial_smart'):
        # special initial for conv layers.
        init_w = (2.0 / (filter_size**2 * num_channels))**0.5
        param_attr.attr["initial_mean"] = 0.0
        param_attr.attr["initial_std"] = init_w
        param_attr.attr["initial_strategy"] = 0
        param_attr.attr["initial_smart"] = False

    if layer_type:
        if dilation > 1 or dilation_y > 1:
            assert layer_type in ["cudnn_conv", "cudnn_convt"]
        if trans:
            assert layer_type in ["exconvt", "cudnn_convt"]
        else:
            assert layer_type in ["exconv", "cudnn_conv"]
        lt = layer_type
    else:
        lt = LayerType.CONVTRANS_LAYER if trans else LayerType.CONV_LAYER

    l = Layer(
        name=name,
        inputs=Input(
            input.name,
            conv=Conv(
                filter_size=filter_size,
                padding=padding,
                dilation=dilation,
                stride=stride,
                channels=num_channels,
                groups=groups,
                filter_size_y=filter_size_y,
                padding_y=padding_y,
                dilation_y=dilation_y,
                stride_y=stride_y),
            **param_attr.attr),
        active_type=act.name,
        num_filters=num_filters,
        bias=ParamAttr.to_bias(bias_attr),
        shared_biases=shared_biases,
        type=lt,
        **ExtraLayerAttribute.to_kwargs(layer_attr))
    return LayerOutput(
        name,
        lt,
        parents=[input],
        activation=act,
        num_filters=num_filters,
        size=l.config.size)


@wrap_name_default("pool")
@layer_support()
def img_pool_layer(input,
                   pool_size,
                   name=None,
                   num_channels=None,
                   pool_type=None,
                   stride=1,
                   padding=0,
                   layer_attr=None,
                   pool_size_y=None,
                   stride_y=None,
                   padding_y=None,
                   ceil_mode=True):
    """
    Image pooling Layer.

    The details of pooling layer, please refer ufldl's pooling_ .

    .. _pooling: http://ufldl.stanford.edu/tutorial/supervised/Pooling/

    - ceil_mode=True:

    ..  math::

        w = 1 + int(ceil(input\_width + 2 * padding - pool\_size) / float(stride))
        h = 1 + int(ceil(input\_height + 2 * padding\_y - pool\_size\_y) / float(stride\_y))

    - ceil_mode=False:

    ..  math::

        w = 1 + int(floor(input\_width + 2 * padding - pool\_size) / float(stride))
        h = 1 + int(floor(input\_height + 2 * padding\_y - pool\_size\_y) / float(stride\_y))

    The example usage is:

    ..  code-block:: python

        maxpool = img_pool_layer(input=conv,
                                 pool_size=3,
                                 pool_size_y=5,
                                 num_channels=8,
                                 stride=1,
                                 stride_y=2,
                                 padding=1,
                                 padding_y=2,
                                 pool_type=MaxPooling())

    :param padding: pooling padding width.
    :type padding: int
    :param padding_y: pooling padding height. It's equal to padding by default.
    :type padding_y: int|None
    :param name: name of pooling layer
    :type name: basestring.
    :param input: layer's input
    :type input: LayerOutput
    :param pool_size: pooling window width
    :type pool_size: int
    :param pool_size_y: pooling window height. It's eaqual to pool_size by default.
    :type pool_size_y: int|None
    :param num_channels: number of input channel.
    :type num_channels: int
    :param pool_type: pooling type. MaxPooling or AvgPooling. Default is
                      MaxPooling.
    :type pool_type: BasePoolingType
    :param stride: stride width of pooling.
    :type stride: int
    :param stride_y: stride height of pooling. It is equal to stride by default.
    :type stride_y: int|None
    :param layer_attr: Extra Layer attribute.
    :type layer_attr: ExtraLayerAttribute
    :param ceil_mode: Wether to use ceil mode to calculate output height and with.
                      Defalut is True. If set false, Otherwise use floor.

    :type ceil_mode: bool
    :return: LayerOutput object.
    :rtype: LayerOutput
    """
    if num_channels is None:
        assert input.num_filters is not None
        num_channels = input.num_filters

    if pool_type is None:
        pool_type = MaxPooling()
    elif isinstance(pool_type, AvgPooling):
        pool_type.name = 'avg'

    assert type(pool_type) in [AvgPooling, MaxPooling, CudnnAvgPooling,
                               CudnnMaxPooling], \
        "only (Cudnn)AvgPooling, (Cudnn)MaxPooling are supported"

    type_name = pool_type.name + '-projection' \
        if (
        isinstance(pool_type, AvgPooling) or isinstance(pool_type, MaxPooling)) \
        else pool_type.name
    pool_size_y = pool_size if pool_size_y is None else pool_size_y
    stride_y = stride if stride_y is None else stride_y
    padding_y = padding if padding_y is None else padding_y

    l = Layer(
        name=name,
        type=LayerType.POOL_LAYER,
        inputs=[
            Input(
                input.name,
                pool=Pool(
                    pool_type=type_name,
                    channels=num_channels,
                    size_x=pool_size,
                    start=None,
                    stride=stride,
                    padding=padding,
                    size_y=pool_size_y,
                    stride_y=stride_y,
                    padding_y=padding_y))
        ],
        ceil_mode=ceil_mode,
        **ExtraLayerAttribute.to_kwargs(layer_attr))
    return LayerOutput(
        name,
        LayerType.POOL_LAYER,
        parents=[input],
        num_filters=num_channels,
        size=l.config.size)


@wrap_name_default("pool3d")
@layer_support()
def img_pool3d_layer(input,
                     pool_size,
                     name=None,
                     num_channels=None,
                     pool_type=None,
                     stride=1,
                     padding=0,
                     layer_attr=None,
                     pool_size_y=None,
                     stride_y=None,
                     padding_y=None,
                     pool_size_z=None,
                     stride_z=None,
                     padding_z=None,
                     ceil_mode=True):
    """
    Image pooling Layer.

    The details of pooling layer, please refer ufldl's pooling_ .

    .. _pooling: http://ufldl.stanford.edu/tutorial/supervised/Pooling/

    - ceil_mode=True:

    ..  math::

        w = 1 + int(ceil(input\_width + 2 * padding - pool\_size) / float(stride))
        h = 1 + int(ceil(input\_height + 2 * padding\_y - pool\_size\_y) / float(stride\_y))
        d = 1 + int(ceil(input\_depth + 2 * padding\_z - pool\_size\_z) / float(stride\_z))

    - ceil_mode=False:

    ..  math::

        w = 1 + int(floor(input\_width + 2 * padding - pool\_size) / float(stride))
        h = 1 + int(floor(input\_height + 2 * padding\_y - pool\_size\_y) / float(stride\_y))
        d = 1 + int(floor(input\_depth + 2 * padding\_z - pool\_size\_z) / float(stride\_z))

    The example usage is:

    ..  code-block:: python

        maxpool = img_pool3d_layer(input=conv,
                                 pool_size=3,
                                 num_channels=8,
                                 stride=1,
                                 padding=1,
                                 pool_type=MaxPooling())

    :param padding: pooling padding width.
    :type padding: int|tuple|list
    :param name: name of pooling layer
    :type name: basestring.
    :param input: layer's input
    :type input: LayerOutput
    :param pool_size: pooling window width
    :type pool_size: int|tuple|list
    :param num_channels: number of input channel.
    :type num_channels: int
    :param pool_type: pooling type. MaxPooling or AvgPooling. Default is
                      MaxPooling.
    :type pool_type: BasePoolingType
    :param stride: stride width of pooling.
    :type stride: int|tuple|list
    :param layer_attr: Extra Layer attribute.
    :type layer_attr: ExtraLayerAttribute
    :param ceil_mode: Wether to use ceil mode to calculate output height and with.
                      Defalut is True. If set false, Otherwise use floor.

    :type ceil_mode: bool
    :return: LayerOutput object.
    :rtype: LayerOutput
    """
    if num_channels is None:
        assert input.num_filters is not None
        num_channels = input.num_filters

    if pool_type is None:
        pool_type = MaxPooling()
    elif isinstance(pool_type, AvgPooling):
        pool_type.name = 'avg'

    type_name = pool_type.name + '-projection' \
        if (
        isinstance(pool_type, AvgPooling) or isinstance(pool_type, MaxPooling)) \
        else pool_type.name

    if isinstance(pool_size, collections.Sequence):
        assert len(pool_size) == 3
        pool_size, pool_size_y, pool_size_z = pool_size
    else:
        pool_size_y = pool_size
        pool_size_z = pool_size

    if isinstance(stride, collections.Sequence):
        assert len(stride) == 3
        stride, stride_y, stride_z = stride
    else:
        stride_y = stride
        stride_z = stride

    if isinstance(padding, collections.Sequence):
        assert len(padding) == 3
        padding, padding_y, padding_y = padding
    else:
        padding_y = padding
        padding_z = padding

    l = Layer(
        name=name,
        type=LayerType.POOL3D_LAYER,
        inputs=[
            Input(
                input.name,
                pool=Pool3d(
                    pool_type=type_name,
                    channels=num_channels,
                    size_x=pool_size,
                    start=None,
                    stride=stride,
                    padding=padding,
                    size_y=pool_size_y,
                    stride_y=stride_y,
                    padding_y=padding_y,
                    size_z=pool_size_z,
                    stride_z=stride_z,
                    padding_z=padding_z))
        ],
        ceil_mode=ceil_mode,
        **ExtraLayerAttribute.to_kwargs(layer_attr))
    return LayerOutput(
        name,
        LayerType.POOL_LAYER,
        parents=[input],
        num_filters=num_channels,
        size=l.config.size)


@wrap_name_default("spp")
@layer_support()
def spp_layer(input,
              name=None,
              num_channels=None,
              pool_type=None,
              pyramid_height=None,
              layer_attr=None):
    """
    Spatial Pyramid Pooling in Deep Convolutional Networks for Visual Recognition.
    The details please refer to
    `Kaiming He's paper <https://arxiv.org/abs/1406.4729>`_.

    The example usage is:

    ..  code-block:: python

        spp = spp_layer(input=data,
                        pyramid_height=2,
                        num_channels=16,
                        pool_type=MaxPooling())

    :param name: layer name.
    :type name: basestring
    :param input: layer's input.
    :type input: LayerOutput
    :param num_channels: number of input channel.
    :type num_channels: int
    :param pool_type: Pooling type. MaxPooling or AveragePooling. Default is MaxPooling.
    :type scale: BasePoolingType
    :param pyramid_height: pyramid height.
    :type pyramid_height: int
    :param layer_attr: Extra Layer Attribute.
    :type layer_attr: ExtraLayerAttribute
    :return: LayerOutput object.
    :rtype: LayerOutput
    """
    if num_channels is None:
        assert input.num_filters is not None
        num_channels = input.num_filters

    if pool_type is None:
        pool_type = MaxPooling()
    elif isinstance(pool_type, AvgPooling):
        pool_type.name = 'avg'

    type_name = pool_type.name
    if (isinstance(pool_type, AvgPooling) or isinstance(pool_type, MaxPooling)):
        type_name += '-projection'

    l = Layer(
        name=name,
        type=LayerType.SPP_LAYER,
        inputs=Input(
            input.name,
            spp=SpatialPyramidPool(
                pool_type=type_name,
                channels=num_channels,
                pyramid_height=pyramid_height)),
        **ExtraLayerAttribute.to_kwargs(layer_attr))
    return LayerOutput(
        name,
        layer_type=LayerType.SPP_LAYER,
        parents=[input],
        num_filters=num_channels,
        size=l.config.size)


def __img_norm_layer__(name, input, size, norm_type, scale, power, num_channels,
                       blocked, layer_attr):
    if num_channels is None:
        assert input.num_filters is not None
        num_channels = input.num_filters

    l = Layer(
        name=name,
        type=LayerType.NORM_LAYER,
        inputs=Input(
            input.name,
            norm=Norm(
                norm_type=norm_type,
                channels=num_channels,
                size=size,
                scale=scale,
                pow=power,
                blocked=blocked)),
        **ExtraLayerAttribute.to_kwargs(layer_attr))
    return LayerOutput(
        name,
        layer_type=LayerType.NORM_LAYER,
        parents=[input],
        num_filters=num_channels,
        img_norm_type=norm_type,
        size=l.config.size)


@wrap_name_default("crmnorm")
@layer_support()
def img_cmrnorm_layer(input,
                      size,
                      scale=0.0128,
                      power=0.75,
                      name=None,
                      num_channels=None,
                      layer_attr=None):
    """
    Response normalization across feature maps.
    The details please refer to
    `Alex's paper <http://www.cs.toronto.edu/~fritz/absps/imagenet.pdf>`_.

    The example usage is:

    ..  code-block:: python

        norm = img_cmrnorm_layer(input=net, size=5)

    :param name: layer name.
    :type name: None|basestring
    :param input: layer's input.
    :type input: LayerOutput
    :param size: Normalize in number of :math:`size` feature maps.
    :type size: int
    :param scale: The hyper-parameter.
    :type scale: float
    :param power: The hyper-parameter.
    :type power: float
    :param num_channels: input layer's filers number or channels. If
                         num_channels is None, it will be set automatically.
    :param layer_attr: Extra Layer Attribute.
    :type layer_attr: ExtraLayerAttribute
    :return: LayerOutput object.
    :rtype: LayerOutput
    """
    return __img_norm_layer__(name, input, size, "cmrnorm-projection", scale,
                              power, num_channels, 0, layer_attr)


@wrap_bias_attr_default()
@wrap_param_attr_default(
    default_factory=lambda _: ParamAttr(initial_mean=1.0, initial_std=0.))
@wrap_act_default(act=ReluActivation())
@wrap_name_default("batch_norm")
@layer_support(DROPOUT, ERROR_CLIPPING)
def batch_norm_layer(input,
                     act=None,
                     name=None,
                     num_channels=None,
                     bias_attr=None,
                     param_attr=None,
                     layer_attr=None,
                     batch_norm_type=None,
                     moving_average_fraction=0.9,
                     use_global_stats=None):
    """
    Batch Normalization Layer. The notation of this layer as follow.

    :math:`x` is the input features over a mini-batch.

    ..  math::

        \\mu_{\\beta} &\\gets \\frac{1}{m} \\sum_{i=1}^{m} x_i \\qquad &//\\
        \ mini-batch\ mean \\\\
        \\sigma_{\\beta}^{2} &\\gets \\frac{1}{m} \\sum_{i=1}^{m}(x_i - \\
        \\mu_{\\beta})^2 \\qquad &//\ mini-batch\ variance \\\\
        \\hat{x_i} &\\gets \\frac{x_i - \\mu_\\beta} {\\sqrt{\\
        \\sigma_{\\beta}^{2} + \\epsilon}} \\qquad &//\ normalize \\\\
        y_i &\\gets \\gamma \\hat{x_i} + \\beta \\qquad &//\ scale\ and\ shift

    The details of batch normalization please refer to this
    `paper <http://arxiv.org/abs/1502.03167>`_.

    The example usage is:

    ..  code-block:: python

        norm = batch_norm_layer(input=net, act=ReluActivation())

    :param name: layer name.
    :type name: basestring
    :param input: batch normalization input. Better be linear activation.
                Because there is an activation inside batch_normalization.
    :type input: LayerOutput
    :param batch_norm_type: We have batch_norm and cudnn_batch_norm. batch_norm
                            supports both CPU and GPU. cudnn_batch_norm requires
                            cuDNN version greater or equal to v4 (>=v4). But
                            cudnn_batch_norm is faster and needs less memory
                            than batch_norm. By default (None), we will
                            automaticly select cudnn_batch_norm for GPU and
                            batch_norm for CPU. Otherwise, select batch norm
                            type based on the specified type. If you use cudnn_batch_norm,
                            we suggested you use latest version, such as v5.1.
    :type batch_norm_type: None|string, None or "batch_norm" or "cudnn_batch_norm"
    :param act: Activation Type. Better be relu. Because batch
                     normalization will normalize input near zero.
    :type act: BaseActivation
    :param num_channels: num of image channels or previous layer's number of
                         filters. None will automatically get from layer's
                         input.
    :type num_channels: int
    :param bias_attr: :math:`\\beta`, better be zero when initialize. So the
                      initial_std=0, initial_mean=1 is best practice.
    :type bias_attr: ParameterAttribute
    :param param_attr: :math:`\\gamma`, better be one when initialize. So the
                       initial_std=0, initial_mean=1 is best practice.
    :type param_attr: ParameterAttribute
    :param layer_attr: Extra Layer Attribute.
    :type layer_attr: ExtraLayerAttribute
    :param use_global_stats: whether use moving mean/variance statistics
                             during testing peroid. If None or True,
                             it will use moving mean/variance statistics during
                             testing. If False, it will use the mean
                             and variance of current batch of test data for
                             testing.
    :type use_global_stats: bool|None.
    :param moving_average_fraction: Factor used in the moving average
                                   computation, referred to as facotr,
                                   :math:`runningMean = newMean*(1-factor)
                                   + runningMean*factor`
    :type moving_average_fraction: float.
    :return: LayerOutput object.
    :rtype: LayerOutput
    """

    if num_channels is None:
        if input.num_filters is not None:
            num_channels = input.num_filters
        else:
            num_channels = input.size
    assert (batch_norm_type is None) or (batch_norm_type == "batch_norm") or \
           (batch_norm_type == "cudnn_batch_norm")
    l = Layer(
        name=name,
        inputs=Input(
            input.name, image=Image(channels=num_channels), **param_attr.attr),
        active_type=act.name,
        type=LayerType.BATCH_NORM_LAYER,
        batch_norm_type=batch_norm_type,
        bias=ParamAttr.to_bias(bias_attr),
        moving_average_fraction=moving_average_fraction,
        use_global_stats=use_global_stats,
        **ExtraLayerAttribute.to_kwargs(layer_attr))

    return LayerOutput(
        name=name,
        layer_type=LayerType.BATCH_NORM_LAYER,
        parents=[input],
        activation=act,
        num_filters=num_channels,
        size=l.config.size)


@wrap_name_default()
@layer_support()
def sum_to_one_norm_layer(input, name=None, layer_attr=None):
    """
    A layer for sum-to-one normalization,
    which is used in NEURAL TURING MACHINE.

    .. math::
       out[i] = \\frac {in[i]} {\sum_{k=1}^N in[k]}

    where :math:`in` is a (batchSize x dataDim) input vector,
    and :math:`out` is a (batchSize x dataDim) output vector.

    The example usage is:

    .. code-block:: python

       sum_to_one_norm = sum_to_one_norm_layer(input=layer)

    :param input: Input layer.
    :type input: LayerOutput
    :param name: Layer name.
    :type name: basestring
    :param layer_attr: extra layer attributes.
    :type layer_attr: ExtraLayerAttribute.
    :return: LayerOutput object.
    :rtype: LayerOutput
    """
    Layer(
        name=name,
        type=LayerType.SUM_TO_ONE_NORM_LAYER,
        inputs=[input.name],
        **ExtraAttr.to_kwargs(layer_attr))
    return LayerOutput(
        name, LayerType.SUM_TO_ONE_NORM_LAYER, parents=[input], size=input.size)


@wrap_name_default()
@layer_support()
def row_l2_norm_layer(input, name=None, layer_attr=None):
    """
    A layer for L2-normalization in each row.

    .. math::
       out[i] = \frac{in[i]}{\sqrt{\sum_{k=1}^N in[k]^{2}}}

    where the size of :math:`in` is (batchSize x dataDim) ,
    and the size of :math:`out` is a (batchSize x dataDim) .

    The example usage is:

    .. code-block:: python

       row_l2_norm_layer = row_l2_norm_layer(input=layer)

    :param input: Input layer.
    :type input: LayerOutput
    :param name: Layer name.
    :type name: basestring
    :param layer_attr: extra layer attributes.
    :type layer_attr: ExtraLayerAttribute.
    :return: LayerOutput object.
    :rtype: LayerOutput
    """
    Layer(
        name=name,
        type=LayerType.ROW_L2_NORM_LAYER,
        inputs=[input.name],
        **ExtraAttr.to_kwargs(layer_attr))
    return LayerOutput(
        name, LayerType.ROW_L2_NORM_LAYER, parents=[input], size=input.size)


@wrap_name_default("addto")
@wrap_act_default(act=LinearActivation())
@wrap_bias_attr_default(has_bias=False)
@layer_support(DROPOUT, ERROR_CLIPPING)
def addto_layer(input, act=None, name=None, bias_attr=None, layer_attr=None):
    """
    AddtoLayer.

    ..  math::

        y = f(\\sum_{i} x_i + b)

    where :math:`y` is output, :math:`x` is input, :math:`b` is bias,
    and :math:`f` is activation function.

    The example usage is:

    ..  code-block:: python

        addto = addto_layer(input=[layer1, layer2],
                            act=ReluActivation(),
                            bias_attr=False)

    This layer just simply add all input layers together, then activate the sum
    inputs. Each input of this layer should be the same size, which is also the
    output size of this layer.

    There is no weight matrix for each input, because it just a simple add
    operation. If you want a complicated operation before add, please use
    mixed_layer.

    It is a very good way to set dropout outside the layers. Since not all
    PaddlePaddle layer support dropout, you can add an add_to layer, set
    dropout here.
    Please refer to dropout_layer for details.

    :param name: Layer name.
    :type name: basestring
    :param input: Input layers. It could be a LayerOutput or list/tuple of
                 LayerOutput.
    :type input: LayerOutput|list|tuple
    :param act: Activation Type, default is tanh.
    :type act: BaseActivation
    :param bias_attr: Bias attribute. If False, means no bias. None is default
                      bias.
    :type bias_attr: ParameterAttribute|bool
    :param layer_attr: Extra Layer attribute.
    :type layer_attr: ExtraLayerAttribute
    :return: LayerOutput object.
    :rtype: LayerOutput
    """
    num_filters = None
    if isinstance(input, LayerOutput):
        input = [input]

    assert isinstance(input, collections.Sequence)
    ipts_for_layer = []
    for each_input in input:
        assert isinstance(each_input, LayerOutput)
        ipts_for_layer.append(Input(each_input.name))
        if each_input.num_filters is not None:
            num_filters = each_input.num_filters

    l = Layer(
        name=name,
        type=LayerType.ADDTO_LAYER,
        inputs=ipts_for_layer,
        bias=ParamAttr.to_bias(bias_attr),
        active_type=act.name,
        **ExtraLayerAttribute.to_kwargs(layer_attr))

    return LayerOutput(
        name,
        LayerType.ADDTO_LAYER,
        parents=input,
        activation=act,
        num_filters=num_filters,
        size=l.config.size)


@wrap_act_default(act=IdentityActivation())
@wrap_name_default("concat")
@layer_support(DROPOUT, ERROR_CLIPPING)
def concat_layer(input, act=None, name=None, layer_attr=None, bias_attr=None):
    """
    Concat all input vector into one huge vector.
    Inputs can be list of LayerOutput or list of projection.

    The example usage is:

    ..  code-block:: python

        concat = concat_layer(input=[layer1, layer2])

    :param name: Layer name.
    :type name: basestring
    :param input: input layers or projections
    :type input: list|tuple|collections.Sequence
    :param act: Activation type.
    :type act: BaseActivation
    :param layer_attr: Extra Layer Attribute.
    :type layer_attr: ExtraLayerAttribute
    :return: LayerOutput object.
    :rtype: LayerOutput
    """

    if isinstance(input, LayerOutput):
        input = [input]
    elif isinstance(input, Projection):
        input = [input]
    else:
        assert isinstance(input, collections.Sequence)

    def __is_type__(o, tp):
        if not isinstance(o, collections.Sequence):
            if o == tp:
                return True
            elif len(o.__bases__) == 0:
                return False
            else:
                for bs in o.__bases__:
                    if __is_type__(bs, tp):
                        return True
                return False
        else:
            tmp = map(lambda _x: __is_type__(_x, tp), o)
            a = tmp[0]
            for b in tmp[1:]:
                assert a == b
            return a

    def __reduce_concat_type__(a, b):
        assert __is_type__([a, b], Projection) or __is_type__([a, b],
                                                              LayerOutput)
        return a

    is_concat_layer = __is_type__(
        reduce(__reduce_concat_type__, map(type, input)), LayerOutput)

    layer_type = (LayerType.CONCAT_LAYER
                  if is_concat_layer else LayerType.CONCAT_PROJ_LAYER)

    if layer_type == LayerType.CONCAT_LAYER:
        assert not bias_attr

    layer = Layer(
        name=name,
        type=layer_type,
        inputs=[x.name for x in input] if is_concat_layer else input,
        active_type=act.name,
        bias=ParamAttr.to_bias(bias_attr),
        **ExtraLayerAttribute.to_kwargs(layer_attr))

    sz = layer.config.size

    return LayerOutput(
        name,
        layer_type=layer_type,
        parents=input if is_concat_layer else [x.origin for x in input],
        activation=act,
        size=sz)


@wrap_name_default("seqconcat")
@wrap_act_default(act=IdentityActivation())
@wrap_bias_attr_default(has_bias=False)
@layer_support(DROPOUT, ERROR_CLIPPING)
def seq_concat_layer(a, b, act=None, name=None, layer_attr=None,
                     bias_attr=None):
    """
    Concat sequence a with sequence b.

    Inputs:
      - a = [a1, a2, ..., am]
      - b = [b1, b2, ..., bn]

    Output: [a1, ..., am, b1, ..., bn]

    Note that the above computation is for one sample. Multiple samples are
    processed in one batch.

    The example usage is:

    ..  code-block:: python

        concat = seq_concat_layer(a=layer1, b=layer2)

    :param name: Layer name.
    :type name: basestring
    :param a: input sequence layer
    :type a: LayerOutput
    :param b: input sequence layer
    :type b: LayerOutput
    :param act: Activation type.
    :type act: BaseActivation
    :param layer_attr: Extra Layer Attribute.
    :type layer_attr: ExtraLayerAttribute
    :param bias_attr: The Bias Attribute. If no bias, then pass False or
                      something not type of ParameterAttribute. None will get a
                      default Bias.
    :type bias_attr: ParameterAttribute or None or bool
    :return: LayerOutput object.
    :rtype: LayerOutput
    """
    assert isinstance(a, LayerOutput) and isinstance(b, LayerOutput)
    assert a.size == b.size
    Layer(
        name=name,
        type=LayerType.SEQUENCE_CONCAT_LAYER,
        inputs=[a.name, b.name],
        active_type=act.name,
        bias=ParamAttr.to_bias(bias_attr),
        **ExtraLayerAttribute.to_kwargs(layer_attr))

    return LayerOutput(
        name,
        layer_type=LayerType.SEQUENCE_CONCAT_LAYER,
        parents=[a, b],
        activation=act,
        size=a.size)


@wrap_name_default("memory", "memory_name")
def memory(name,
           size,
           memory_name=None,
           is_seq=False,
           boot_layer=None,
           boot_bias=None,
           boot_bias_active_type=None,
           boot_with_const_id=None):
    """
    The memory layers is a layer cross each time step. Reference this output
    as previous time step layer :code:`name` 's output.

    The default memory is zero in first time step, previous time step's
    output in the rest time steps.

    If boot_bias, the first time step value is this bias and
    with activation.

    If boot_with_const_id, then the first time stop is a IndexSlot, the
    Arguments.ids()[0] is this :code:`cost_id`.

    If boot_layer is not null, the memory is just the boot_layer's output.
    Set :code:`is_seq` is true boot layer is sequence.

    The same name layer in recurrent group will set memory on each time
    step.

    .. code-block:: python

       mem = memory(size=256, name='state')
       state = fc_layer(input=mem, size=256, name='state')

    If you do not want to specify the name, you can equivalently use set_input()
    to specify the layer needs to be remembered as the following:

    .. code-block:: python

       mem = memory(size=256)
       state = fc_layer(input=mem, size=256)
       mem.set_input(mem)

    :param name: the name of the layer which this memory remembers.
                 If name is None, user should call set_input() to specify the
                 name of the layer which this memory remembers.
    :type name: basestring
    :param size: size of memory.
    :type size: int
    :param memory_name: the name of the memory.
                        It is ignored when name is provided.
    :type memory_name: basestring
    :param is_seq: DEPRECATED. is sequence for boot_layer
    :type is_seq: bool
    :param boot_layer: boot layer of memory.
    :type boot_layer: LayerOutput|None
    :param boot_bias: boot layer's bias
    :type boot_bias: ParameterAttribute|None
    :param boot_bias_active_type: boot layer's active type.
    :type boot_bias_active_type: BaseActivation
    :param boot_with_const_id: boot layer's id.
    :type boot_with_const_id: int
    :return: LayerOutput object which is a memory.
    :rtype: LayerOutput
    """
    if boot_bias_active_type is None:
        boot_bias_active_type = LinearActivation()

    assert boot_bias is None or isinstance(boot_bias, ParameterAttribute)
    if isinstance(boot_bias, ParameterAttribute):
        boot_bias = ParamAttr.to_bias(boot_bias)

    assert boot_layer is None or isinstance(boot_layer, LayerOutput)
    if name is not None:
        memory_name = None

    memory_name = Memory(
        name,
        size,
        boot_layer=boot_layer.name if boot_layer is not None else None,
        boot_bias=boot_bias,
        boot_bias_active_type=boot_bias_active_type.name,
        boot_with_const_id=boot_with_const_id,
        memory_name=memory_name)

    lout = LayerOutput(
        name=memory_name,
        size=size,
        layer_type=LayerType.MEMORY,
        parents=[boot_layer] if boot_layer is not None else None)
    return lout


@wrap_bias_attr_default()
@wrap_act_default(param_names=['gate_act'], act=SigmoidActivation())
@wrap_act_default(param_names=['state_act'], act=TanhActivation())
@wrap_act_default(act=TanhActivation())
@wrap_name_default('lstm_step')
@layer_support()
def lstm_step_layer(input,
                    state,
                    size=None,
                    act=None,
                    name=None,
                    gate_act=None,
                    state_act=None,
                    bias_attr=None,
                    layer_attr=None):
    """
    LSTM Step Layer. This function is used only in recurrent_group.
    The lstm equations are shown as follows.

    ..  math::

        i_t & = \\sigma(W_{x_i}x_{t} + W_{h_i}h_{t-1} + W_{c_i}c_{t-1} + b_i)

        f_t & = \\sigma(W_{x_f}x_{t} + W_{h_f}h_{t-1} + W_{c_f}c_{t-1} + b_f)

        c_t & = f_tc_{t-1} + i_t tanh (W_{x_c}x_t+W_{h_c}h_{t-1} + b_c)

        o_t & = \\sigma(W_{x_o}x_{t} + W_{h_o}h_{t-1} + W_{c_o}c_t + b_o)

        h_t & = o_t tanh(c_t)


    The input of lstm step is :math:`Wx_t + Wh_{t-1}`, and user should use
    :code:`mixed_layer` and :code:`full_matrix_projection` to calculate these
    input vectors.

    The state of lstm step is :math:`c_{t-1}`. And lstm step layer will do

    ..  math::

        i_t = \\sigma(input + W_{ci}c_{t-1} + b_i)

        ...


    This layer has two outputs. Default output is :math:`h_t`. The other
    output is :math:`o_t`, whose name is 'state' and can use
    :code:`get_output_layer` to extract this output.

    :param name: Layer's name.
    :type name: basestring
    :param size: Layer's size. NOTE: lstm layer's size, should be equal to
                 :code:`input.size/4`, and should be equal to
                 :code:`state.size`.
    :type size: int
    :param input: input layer. :math:`Wx_t + Wh_{t-1}`
    :type input: LayerOutput
    :param state: State Layer. :math:`c_{t-1}`
    :type state: LayerOutput
    :param act: Activation type. Default is tanh
    :type act: BaseActivation
    :param gate_act: Gate Activation Type. Default is sigmoid, and should
                          be sigmoid only.
    :type gate_act: BaseActivation
    :param state_act: State Activation Type. Default is sigmoid, and should
                           be sigmoid only.
    :type state_act: BaseActivation
    :param bias_attr: Bias Attribute.
    :type bias_attr: ParameterAttribute
    :param layer_attr: layer's extra attribute.
    :type layer_attr: ExtraLayerAttribute
    :return: LayerOutput object.
    :rtype: LayerOutput
    """

    assert size is None or state.size == size
    size = state.size
    Layer(
        name=name,
        type=LayerType.LSTM_STEP_LAYER,
        active_type=act.name,
        active_gate_type=gate_act.name,
        active_state_type=state_act.name,
        bias=ParamAttr.to_bias(bias_attr),
        size=state.size,
        inputs=[input.name, state.name],
        **ExtraLayerAttribute.to_kwargs(layer_attr))

    return LayerOutput(
        name=name,
        layer_type=LayerType.LSTM_STEP_LAYER,
        parents=[input, state],
        activation=act,
        size=size,
        outputs=['default', 'state'])


@wrap_bias_attr_default()
@wrap_param_attr_default()
@wrap_act_default(param_names=['gate_act'], act=SigmoidActivation())
@wrap_act_default(act=TanhActivation())
@wrap_name_default('gru_step')
@layer_support()
def gru_step_layer(input,
                   output_mem,
                   size=None,
                   act=None,
                   name=None,
                   gate_act=None,
                   bias_attr=None,
                   param_attr=None,
                   layer_attr=None):
    """

    :param input:
    :type input: LayerOutput
    :param output_mem:
    :param size:
    :param act:
    :param name:
    :param gate_act:
    :param bias_attr:
    :param param_attr: the parameter_attribute for transforming the output_mem
                       from previous step.
    :param layer_attr:
    :return: LayerOutput object.
    :rtype: LayerOutput
    """
    assert input.size % 3 == 0
    if size is None:
        size = input.size / 3
    Layer(
        name=name,
        type=LayerType.GRU_STEP_LAYER,
        # The parameter here is for transforming the output_mem. The input has
        # already been transformed outside this module so it does not need
        # parameter associated with it.
        # The parameter here is instead grouped with input is due to
        # backward model compatibility.
        inputs=[Input(input.name, **param_attr.attr), output_mem.name],
        bias=ParamAttr.to_bias(bias_attr),
        size=size,
        active_type=act.name,
        active_gate_type=gate_act.name,
        **ExtraAttr.to_kwargs(layer_attr))
    return LayerOutput(
        name=name,
        layer_type=LayerType.GRU_STEP_LAYER,
        parents=[input, output_mem],
        size=size,
        activation=act)


@wrap_bias_attr_default()
@wrap_param_attr_default()
@wrap_act_default(param_names=['gate_act'], act=SigmoidActivation())
@wrap_act_default(act=TanhActivation())
@wrap_name_default('gru_step_naive')
@layer_support(ERROR_CLIPPING, DROPOUT)
def gru_step_naive_layer(input,
                         output_mem,
                         size=None,
                         name=None,
                         act=None,
                         gate_act=None,
                         bias_attr=None,
                         param_attr=None,
                         layer_attr=None):
    """
    GRU Step Layer, but using MixedLayer to generate. It support ERROR_CLIPPING
    and DROPOUT.

    :param input:
    :param output_mem:
    :param size:
    :param name:
    :param act:
    :param gate_act:
    :param bias_attr:
    :param param_attr:
    :param layer_attr:
    :return:
    """
    if input.size % 3 != 0:
        raise ValueError("GruStep input size must be divided by 3")
    if size is None:
        size = input.size / 3

    def __gate__(gate_name, offset):
        with mixed_layer(
                name=name + "_" + gate_name,
                size=size,
                layer_attr=layer_attr,
                bias_attr=bias_attr,
                act=gate_act) as gate:
            gate += identity_projection(input=input, offset=offset)
            gate += full_matrix_projection(
                input=output_mem, param_attr=param_attr)
        return gate

    update_gate = __gate__("update", 0)
    reset_gate = __gate__("reset", size)

    with mixed_layer(
            name=name + "_reset_output", bias_attr=False) as reset_output:
        reset_output += dotmul_operator(a=output_mem, b=reset_gate)

    with mixed_layer(
            name=name + "_output_candidate",
            size=size,
            layer_attr=layer_attr,
            bias_attr=bias_attr,
            act=act) as output_candidate:
        output_candidate += identity_projection(input=input, offset=2 * size)
        output_candidate += full_matrix_projection(
            input=reset_output, param_attr=param_attr)

    with mixed_layer(name=name) as output:
        output += identity_projection(output_mem)
        output += dotmul_operator(a=output_mem, b=update_gate, scale=-1.0)
        output += dotmul_operator(a=output_candidate, b=update_gate)

    return output


@wrap_name_default()
@layer_support()
def get_output_layer(input, arg_name, name=None, layer_attr=None):
    """
    Get layer's output by name. In PaddlePaddle, a layer might return multiple
    values, but returns one layer's output. If the user wants to use another
    output besides the default one, please use get_output_layer first to get
    the output from input.

    :param name: Layer's name.
    :type name: basestring
    :param input: get output layer's input. And this layer should contains
                   multiple outputs.
    :type input: LayerOutput
    :param arg_name: Output name from input.
    :type arg_name: basestring
    :param layer_attr: Layer's extra attribute.
    :return: LayerOutput object.
    :rtype: LayerOutput
    """
    # GetOutputLayer
    assert arg_name in input.outputs, 'Get Output From an not existed input.' \
                                      ' The get output name is %s, which not' \
                                      ' in %s' % (
                                          arg_name, ",".join(input.outputs))
    Layer(
        name=name,
        type=LayerType.GET_OUTPUT_LAYER,
        inputs=[Input(
            input.name, input_layer_argument=arg_name)],
        size=input.size,
        **ExtraLayerAttribute.to_kwargs(layer_attr))

    return LayerOutput(
        name=name,
        layer_type=LayerType.GET_OUTPUT_LAYER,
        parents=[input],
        size=input.size)


@wrap_name_default()
@wrap_act_default()
@wrap_bias_attr_default()
@wrap_param_attr_default()
@layer_support()
def recurrent_layer(input,
                    act=None,
                    bias_attr=None,
                    param_attr=None,
                    name=None,
                    reverse=False,
                    layer_attr=None):
    """
    Simple recurrent unit layer. It is just a fully connect layer through both
    time and neural network.

    For each sequence [start, end] it performs the following computation\:

    ..  math::

        out_{i} = act(in_{i})     \\      \\      \\text{for} \\ i = start \\\\
        out_{i} = act(in_{i} + out_{i-1} * W) \\ \\ \\text{for} \\ start < i <= end

    If reversed is true, the order is reversed\:

    ..  math::

        out_{i} = act(in_{i})           \\    \\   \\text{for} \\ i = end  \\\\
        out_{i} = act(in_{i} + out_{i+1} * W) \\ \\ \\text{for} \\ start <= i < end


    :param input: Input Layer
    :type input: LayerOutput
    :param act: activation.
    :type act: BaseActivation
    :param bias_attr: bias attribute.
    :type bias_attr: ParameterAttribute
    :param param_attr: parameter attribute.
    :type param_attr: ParameterAttribute
    :param name: name of the layer
    :type name: basestring
    :param layer_attr: Layer Attribute.
    :type layer_attr: ExtraLayerAttribute
    :return: LayerOutput object.
    :rtype: LayerOutput
    """
    Layer(
        name=name,
        type=LayerType.RECURRENT_LAYER,
        inputs=Input(input.name, **param_attr.attr),
        active_type=act.name,
        bias=ParamAttr.to_bias(bias_attr),
        reversed=reverse,
        **ExtraAttr.to_kwargs(layer_attr))
    return LayerOutput(
        name=name,
        layer_type=LayerType.RECURRENT_LAYER,
        parents=[input],
        size=input.size,
        activation=act,
        reverse=reverse)


class StaticInput(object):
    """
    StaticInput is only used in recurrent_group which defines a read-only memory
    that can be a sequence or non-sequence.
    :param size: DEPRECATED
    :param is_seq: DEPRECATED
    """

    def __init__(self, input, is_seq=False, size=None):
        assert isinstance(input, LayerOutput)
        self.input = input
        assert input.size is not None
        if size is not None:
            assert input.size == size


def SubsequenceInput(input):
    """
    DEPRECATED.
    Input sequence has sub-sequence, used in recurrent_group.

    The example usage is:

    .. code-block:: python

       input = SubsequenceInput(layer)
    """
    return input


@wrap_name_default("recurrent_group")
def recurrent_group(step, input, reverse=False, name=None, targetInlink=None):
    """
    Recurrent layer group is an extremely flexible recurrent unit in
    PaddlePaddle. As long as the user defines the calculation done within a
    time step, PaddlePaddle will iterate such a recurrent calculation over
    sequence input. This is extremely usefull for attention based model, or
    Neural Turning Machine like models.

    The basic usage (time steps) is:

    .. code-block:: python

       def step(input):
           output = fc_layer(input=layer,
                             size=1024,
                             act=LinearActivation(),
                             bias_attr=False)
           return output

       group = recurrent_group(input=layer,
                               step=step)

    You can see following configs for further usages:

    - time steps: lstmemory_group, paddle/gserver/tests/sequence_layer_group.conf, \
                  demo/seqToseq/seqToseq_net.py
    - sequence steps: paddle/gserver/tests/sequence_nest_layer_group.conf

    :param step: recurrent one time step function.The input of this function is
                 input of the group. The return of this function will be
                 recurrent group's return value.

                 The recurrent group scatter a sequence into time steps. And
                 for each time step, will invoke step function, and return
                 a time step result. Then gather each time step of output into
                 layer group's output.

    :type step: callable

    :param name: recurrent_group's name.
    :type name: basestring

    :param input: Input links array.

                  LayerOutput will be scattered into time steps.
                  SubsequenceInput will be scattered into sequence steps.
                  StaticInput will be imported to each time step, and doesn't change
                  through time. It's a mechanism to access layer outside step function.

    :type input: LayerOutput|StaticInput|SubsequenceInput|list|tuple

    :param reverse: If reverse is set true, the recurrent unit will process the
                    input sequence in a reverse order.
    :type reverse: bool

    :param targetInlink: DEPRECATED.
                         The input layer which share info with layer group's output

                         Param input specifies multiple input layers. For
                         SubsequenceInput inputs, config should assign one input
                         layer that share info(the number of sentences and the number
                         of words in each sentence) with all layer group's outputs.
                         targetInlink should be one of the layer group's input.

    :type targetInlink: LayerOutput|SubsequenceInput

    :return: LayerOutput object.
    :rtype: LayerOutput
    """
    model_type('recurrent_nn')

    if isinstance(input, LayerOutput) or isinstance(input, StaticInput):
        input = [input]
    assert isinstance(input, collections.Sequence)

    def is_in_links(x):
        return isinstance(x, LayerOutput)

    in_links = filter(is_in_links, input)

    RecurrentLayerGroupWithoutOutLinksBegin(
        name=name,
        in_links=map(lambda x: x.name, in_links),
        seq_reversed=reverse)
    in_args = []
    for each_input in input:
        if isinstance(each_input, StaticInput):  # StaticInput
            mem_name = "__%s_memory__" % each_input.input.name
            mem = memory(
                name=None,
                size=each_input.input.size,
                boot_layer=each_input.input)
            mem.set_input(mem)
            in_args.append(mem)
        else:
            in_args.append(each_input)

    layer_outs = step(*in_args)

    if isinstance(layer_outs, LayerOutput):
        layer_outs = [layer_outs]

    for layer_out in layer_outs:
        assert isinstance(
            layer_out, LayerOutput
        ), "Type of step function's return value must be LayerOutput."
        layer_out.reverse = reverse
        RecurrentLayerGroupSetOutLink(layer_out.name)

    RecurrentLayerGroupEnd(name=name)

    for layer_out in layer_outs:
        # The previous full_name is the name inside the recurrent group.
        # We need a full_name outside the recurrent group.
        layer_out.full_name = MakeLayerNameInSubmodel(layer_out.name)

    if len(layer_outs) == 1:
        return layer_outs[0]
    else:
        return layer_outs


class BaseGeneratedInput(object):
    def __init__(self):
        self.bos_id = None
        self.eos_id = None

    def before_real_step(self):
        raise NotImplementedError()

    def after_real_step(self, *args):
        raise NotImplementedError()


class GeneratedInput(BaseGeneratedInput):
    def after_real_step(self, input):
        if isinstance(input, LayerOutput):
            input = [input]
        elif isinstance(input, collections.Sequence):
            input = list(input)
            if len(input) > 1:
                logger.info(
                    ("More than one layers inside the recurrent_group "
                     "are returned as outputs of the entire recurrent_group "
                     "PLEASE garantee the first output is probability of "
                     "the predicted next word."))

        return [maxid_layer(
            input=input[0], name='__beam_search_predict__')] + (
                input[1:] if len(input) > 1 else [])

    def before_real_step(self):
        predict_id = memory(
            name='__beam_search_predict__',
            size=self.size,
            boot_with_const_id=self.bos_id)

        trg_emb = embedding_layer(
            input=predict_id,
            size=self.embedding_size,
            param_attr=ParamAttr(name=self.embedding_name))
        return trg_emb

    def __init__(self, size, embedding_name, embedding_size):
        super(GeneratedInput, self).__init__()
        self.size = size
        self.embedding_name = embedding_name
        self.embedding_size = embedding_size


@wrap_name_default()
def maxid_layer(input, name=None, layer_attr=None):
    """
    A layer for finding the id which has the maximal value for each sample.
    The result is stored in output.ids.

    The example usage is:

    .. code-block:: python

       maxid = maxid_layer(input=layer)

    :param input: Input layer name.
    :type input: LayerOutput
    :param name: Layer name.
    :type name: basestring
    :param layer_attr: extra layer attributes.
    :type layer_attr: ExtraLayerAttribute.
    :return: LayerOutput object.
    :rtype: LayerOutput
    """

    assert isinstance(input, LayerOutput)
    l = Layer(
        name=name,
        type='maxid',
        inputs=[input.name],
        **ExtraLayerAttribute.to_kwargs(layer_attr))
    return LayerOutput(
        name=name,
        layer_type=LayerType.MAXID_LAYER,
        parents=[input],
        size=l.config.size)


@wrap_name_default()
def out_prod_layer(input1, input2, name=None, layer_attr=None):
    """
    A layer for computing the outer product of two vectors
    The result is a matrix of size(input1) x size(input2)

    The example usage is:

    .. code-block:: python

       out_prod = out_prod_layer(input1=vec1, input2=vec2)

    :param name: Layer name.
    :type name: basestring
    :param input1: The first input layer name.
    :type input: LayerOutput
    :param input2: The second input layer name.
    :type input2: LayerOutput
    :param layer_attr: extra layer attributes.
    :type layer_attr: ExtraLayerAttribute.
    :return: LayerOutput object.
    :rtype: LayerOutput
    """

    assert isinstance(input1, LayerOutput)
    assert isinstance(input2, LayerOutput)
    l = Layer(
        name=name,
        type=LayerType.OUT_PROD_LAYER,
        inputs=[input1.name, input2.name],
        **ExtraLayerAttribute.to_kwargs(layer_attr))
    return LayerOutput(
        name=name,
        layer_type=LayerType.OUT_PROD_LAYER,
        parents=[input1, input2],
        size=l.config.size)


@wrap_name_default()
def eos_layer(input, eos_id, name=None, layer_attr=None):
    """
    A layer for checking EOS for each sample:
    - output_id = (input_id == conf.eos_id)

    The result is stored in output\_.ids.
    It is used by recurrent layer group.

    The example usage is:

    .. code-block:: python

       eos = eos_layer(input=layer, eos_id=id)

    :param name: Layer name.
    :type name: basestring
    :param input: Input layer name.
    :type input: LayerOutput
    :param eos_id: end id of sequence
    :type eos_id: int
    :param layer_attr: extra layer attributes.
    :type layer_attr: ExtraLayerAttribute.
    :return: LayerOutput object.
    :rtype: LayerOutput
    """
    l = Layer(
        name=name,
        type=LayerType.EOSID_LAYER,
        eos_id=eos_id,
        inputs=[input.name],
        **ExtraLayerAttribute.to_kwargs(layer_attr))
    return LayerOutput(
        name=name,
        layer_type=LayerType.EOSID_LAYER,
        parents=[input],
        size=l.config.size)


@wrap_name_default()
def beam_search(step,
                input,
                bos_id,
                eos_id,
                beam_size,
                max_length=500,
                name=None,
                num_results_per_sample=None):
    """
    Beam search is a heuristic search algorithm used in sequence generation.
    It explores a graph by expanding the most promising nodes in a limited set
    to maintain tractability.

    The example usage is:

    .. code-block:: python

        def rnn_step(input):
            last_time_step_output = memory(name='rnn', size=512)
            with mixed_layer(size=512, name='rnn') as simple_rnn:
                simple_rnn += full_matrix_projection(input)
                simple_rnn += last_time_step_output
            return simple_rnn

        generated_word_embedding = GeneratedInput(
                               size=target_dictionary_dim,
                               embedding_name="target_language_embedding",
                               embedding_size=word_vector_dim)

        beam_gen = beam_search(name="decoder",
                               step=rnn_step,
                               input=[StaticInput(encoder_last),
                                      generated_word_embedding],
                               bos_id=0,
                               eos_id=1,
                               beam_size=5)

    Please see the following demo for more details:

    - machine translation : demo/seqToseq/translation/gen.conf \
                            demo/seqToseq/seqToseq_net.py

    :param name: Name of the recurrent unit that generates sequences.
    :type name: base string
    :param step: A callable function that defines the calculation in a time
                 step, and it is applied to sequences with arbitrary length by
                 sharing a same set of weights.

                 You can refer to the first parameter of recurrent_group, or
                 demo/seqToseq/seqToseq_net.py for more details.
    :type step: callable
    :param input: Input data for the recurrent unit, which should include the
                  previously generated words as a GeneratedInput object.
                  In beam_search, none of the input's type should be LayerOutput.
    :type input: list
    :param bos_id: Index of the start symbol in the dictionary. The start symbol
                   is a special token for NLP task, which indicates the
                   beginning of a sequence. In the generation task, the start
                   symbol is essential, since it is used to initialize the RNN
                   internal state.
    :type bos_id: int
    :param eos_id: Index of the end symbol in the dictionary. The end symbol is
                   a special token for NLP task, which indicates the end of a
                   sequence. The generation process will stop once the end
                   symbol is generated, or a pre-defined max iteration number
                   is exceeded.
    :type eos_id: int
    :param max_length: Max generated sequence length.
    :type max_length: int
    :param beam_size: Beam search for sequence generation is an iterative search
                      algorithm. To maintain tractability, every iteration only
                      only stores a predetermined number, called the beam_size,
                      of the most promising next words. The greater the beam
                      size, the fewer candidate words are pruned.
    :type beam_size: int
    :param num_results_per_sample: Number of the generated results per input
                                  sequence. This number must always be less than
                                  beam size.
    :type num_results_per_sample: int
    :return: The generated word index.
    :rtype: LayerOutput
    """

    if num_results_per_sample is None:
        num_results_per_sample = beam_size
    if num_results_per_sample > beam_size:
        logger.warning("num_results_per_sample should be less than beam_size")

    if isinstance(input, StaticInput) or isinstance(input, BaseGeneratedInput):
        input = [input]

    generated_input_index = -1

    real_input = []
    for i, each_input in enumerate(input):
        assert not isinstance(each_input, LayerOutput), (
            "in beam_search, "
            "none of the input should has a type of LayerOutput.")
        if isinstance(each_input, BaseGeneratedInput):
            assert generated_input_index == -1, ("recurrent_group accepts "
                                                 "only one GeneratedInput.")
            generated_input_index = i

        else:
            real_input.append(each_input)

    assert generated_input_index != -1, "No GeneratedInput is given."

    gipt = input[generated_input_index]

    gipt.bos_id = bos_id
    gipt.eos_id = eos_id

    def __real_step__(*args):
        eos_name = "__%s_eos_layer__" % name
        RecurrentLayerGroupSetGenerator(
            Generator(
                eos_layer_name=eos_name,
                max_num_frames=max_length,
                beam_size=beam_size,
                num_results_per_sample=num_results_per_sample))

        args = list(args)
        args.insert(generated_input_index, gipt.before_real_step())

        predict = gipt.after_real_step(step(*args))

        eos_layer(input=predict[0], eos_id=eos_id, name=eos_name)
        return predict

    return recurrent_group(
        step=__real_step__, input=real_input, reverse=False, name=name)


def __cost_input__(input, label, weight=None):
    """
    inputs and parents for cost layers.
    """
    if isinstance(input, LayerOutput):
        input = [input]
    if isinstance(label, LayerOutput):
        label = [label]
    ipts = [Input(ipt.name) for ipt in (input + label)]
    parents = [ipt for ipt in (input + label)]
    if weight is not None:
        assert weight.size == 1
        ipts.append(Input(weight.name))
        parents.append(weight)
    return ipts, parents


@wrap_name_default()
@layer_support()
def mse_cost(input, label, weight=None, name=None, coeff=1.0, layer_attr=None):
    """
    mean squared error cost:

    ..  math::

        \\frac{1}{N}\sum_{i=1}^N(t_i-y_i)^2

    :param name: layer name.
    :type name: basestring
    :param input: Network prediction.
    :type input: LayerOutput
    :param label: Data label.
    :type label: LayerOutput
    :param weight: The weight affects the cost, namely the scale of cost.
                   It is an optional argument.
    :type weight: LayerOutput
    :param coeff: The coefficient affects the gradient in the backward.
    :type coeff: float
    :param layer_attr: layer's extra attribute.
    :type layer_attr: ExtraLayerAttribute
    :return: LayerOutput object.
    :rtype: LayerOutput
    """
    ipts, parents = __cost_input__(input, label, weight)

    Layer(
        inputs=ipts,
        type="square_error",
        name=name,
        coeff=coeff,
        **ExtraLayerAttribute.to_kwargs(layer_attr))
    return LayerOutput(name, LayerType.COST, parents=parents, size=1)


regression_cost = mse_cost


@wrap_name_default("cost")
@layer_support()
def classification_cost(input,
                        label,
                        weight=None,
                        name=None,
                        evaluator=classification_error_evaluator,
                        layer_attr=None,
                        coeff=1.):
    """
    classification cost Layer.

    :param name: layer name.
    :type name: basestring
    :param input: input layer name. network output.
    :type input: LayerOutput
    :param label: label layer name. data_layer often.
    :type label: LayerOutput
    :param weight: The weight affects the cost, namely the scale of cost.
                   It is an optional argument.
    :type weight: LayerOutput
    :param evaluator: Evaluator method.
    :param layer_attr: layer's extra attribute.
    :type layer_attr: ExtraLayerAttribute
    :param coeff: The coefficient affects the gradient in the backward.
    :type coeff: float
    :return: LayerOutput object.
    :rtype: LayerOutput
    """
    assert input.layer_type != LayerType.DATA
    assert isinstance(input.activation, SoftmaxActivation)
    assert label.layer_type == LayerType.DATA

    ipts, parents = __cost_input__(input, label, weight)

    Layer(
        name=name,
        type="multi-class-cross-entropy",
        inputs=ipts,
        coeff=coeff,
        **ExtraLayerAttribute.to_kwargs(layer_attr))

    def __add_evaluator__(e):
        assert callable(e)
        assert hasattr(e, 'is_evaluator')
        assert isinstance(e.is_evaluator, bool)
        assert e.is_evaluator
        assert hasattr(e, "for_classification")
        assert isinstance(e.for_classification, bool)
        assert e.for_classification

        e(name=e.__name__, input=input, label=label, weight=weight)

    if not isinstance(evaluator, collections.Sequence):
        evaluator = [evaluator]

    for each_evaluator in evaluator:
        __add_evaluator__(each_evaluator)

    return LayerOutput(name, LayerType.COST, parents=parents, size=1)


def conv_operator(img,
                  filter,
                  filter_size,
                  num_filters,
                  num_channels=None,
                  stride=1,
                  padding=0,
                  filter_size_y=None,
                  stride_y=None,
                  padding_y=None,
                  trans=False):
    """
    Different from img_conv_layer, conv_op is an Operator, which can be used
    in mixed_layer. And conv_op takes two inputs to perform convolution.
    The first input is the image and the second is filter kernel. It only
    support GPU mode.

    The example usage is:

    .. code-block:: python

       op = conv_operator(img=input1,
                          filter=input2,
                          filter_size=3,
                          num_filters=64,
                          num_channels=64)

    :param img: input image
    :type img: LayerOutput
    :param filter: input filter
    :type filter: LayerOutput
    :param filter_size: The x dimension of a filter kernel.
    :type filter_size: int
    :param filter_size_y: The y dimension of a filter kernel. Since
                        PaddlePaddle now supports rectangular filters,
                        the filter's shape can be (filter_size, filter_size_y).
    :type filter_size_y: int
    :param num_filters: channel of output data.
    :type num_filters: int
    :param num_channels: channel of input data.
    :type num_channels: int
    :param stride: The x dimension of the stride.
    :type stride: int
    :param stride_y: The y dimension of the stride.
    :type stride_y: int
    :param padding: The x dimension of padding.
    :type padding: int
    :param padding_y: The y dimension of padding.
    :type padding_y: int
    :return: A ConvOperator Object.
    :rtype: ConvOperator
    """
    if filter_size_y is None:
        filter_size_y = filter_size
    if stride_y is None:
        stride_y = stride
    if padding_y is None:
        padding_y = padding

    if num_channels is None:
        num_channels = img.num_filters

    assert isinstance(filter, LayerOutput)
    assert filter.size is not None

    opCls = ConvTransOperator if trans else ConvOperator

    op = opCls(
        input_layer_names=[img.name, filter.name],
        num_filters=num_filters,
        conv_conf=Conv(
            filter_size=filter_size,
            padding=padding,
            stride=stride,
            channels=num_channels,
            filter_size_y=filter_size_y,
            padding_y=padding_y,
            stride_y=stride_y,
            groups=1))

    op.origin = [img, filter]
    return op


@wrap_param_attr_default()
def conv_projection(input,
                    filter_size,
                    num_filters,
                    num_channels=None,
                    stride=1,
                    padding=0,
                    filter_size_y=None,
                    stride_y=None,
                    padding_y=None,
                    groups=1,
                    param_attr=None,
                    trans=False):
    """
    Different from img_conv_layer and conv_op, conv_projection is an Projection,
    which can be used in mixed_layer and conat_layer. It use cudnn to implement
    conv and only support GPU mode.

    The example usage is:

    .. code-block:: python

       proj = conv_projection(input=input1,
                              filter_size=3,
                              num_filters=64,
                              num_channels=64)

    :param input: input layer
    :type input: LayerOutput
    :param filter_size: The x dimension of a filter kernel.
    :type filter_size: int
    :param filter_size_y: The y dimension of a filter kernel. Since
                          PaddlePaddle now supports rectangular filters,
                          the filter's shape can be (filter_size, filter_size_y).
    :type filter_size_y: int
    :param num_filters: channel of output data.
    :type num_filters: int
    :param num_channels: channel of input data.
    :type num_channels: int
    :param stride: The x dimension of the stride.
    :type stride: int
    :param stride_y: The y dimension of the stride.
    :type stride_y: int
    :param padding: The x dimension of padding.
    :type padding: int
    :param padding_y: The y dimension of padding.
    :type padding_y: int
    :param groups: The group number.
    :type groups: int
    :param param_attr: Convolution param attribute. None means default attribute
    :type param_attr: ParameterAttribute
    :param trans: whether it is convTrans or conv
    :type trans: boolean
    :return: A DotMulProjection Object.
    :rtype: DotMulProjection
    """
    if num_channels is None:
        assert input.num_filters is not None
        num_channels = input.num_filters

    if filter_size_y is None:
        if isinstance(filter_size, collections.Sequence):
            assert len(filter_size) == 2
            filter_size, filter_size_y = filter_size
        else:
            filter_size_y = filter_size

    if stride_y is None:
        if isinstance(stride, collections.Sequence):
            assert len(stride) == 2
            stride, stride_y = stride
        else:
            stride_y = stride

    if padding_y is None:
        if isinstance(padding, collections.Sequence):
            assert len(padding) == 2
            padding, padding_y = padding
        else:
            padding_y = padding

    if param_attr.attr.get('initial_smart'):
        # special initial for conv layers.
        init_w = (2.0 / (filter_size**2 * num_channels))**0.5
        param_attr.attr["initial_mean"] = 0.0
        param_attr.attr["initial_std"] = init_w
        param_attr.attr["initial_strategy"] = 0
        param_attr.attr["initial_smart"] = False

    projCls = ConvTransProjection if trans else ConvProjection

    proj = projCls(
        input_layer_name=input.name,
        num_filters=num_filters,
        conv_conf=Conv(
            filter_size=filter_size,
            padding=padding,
            stride=stride,
            channels=num_channels,
            filter_size_y=filter_size_y,
            padding_y=padding_y,
            stride_y=stride_y,
            groups=groups),
        **param_attr.attr)

    proj.origin = input
    return proj


@wrap_name_default("pad")
@layer_support()
def pad_layer(input,
              pad_c=None,
              pad_h=None,
              pad_w=None,
              name=None,
              layer_attr=None):
    """
    This operation pads zeros to the input data according to pad_c,pad_h
    and pad_w. pad_c, pad_h, pad_w specifies the which dimension and size
    of padding. And the input data shape is NCHW.

    For example, pad_c=[2,3] means padding 2 zeros before the
    input data and 3 zeros after the input data in channel dimension.
    pad_h means padding zeros in height dimension. pad_w means padding zeros
    in width dimension.

    For example,

    .. code-block:: python

       input(2,2,2,3)  = [
                           [ [[1,2,3], [3,4,5]],
                             [[2,3,5], [1,6,7]] ],
                           [ [[4,3,1], [1,8,7]],
                             [[3,8,9], [2,3,5]] ]
                         ]

       pad_c=[1,1], pad_h=[0,0], pad_w=[0,0]

       output(2,4,2,3) = [
                           [ [[0,0,0], [0,0,0]],
                             [[1,2,3], [3,4,5]],
                             [[2,3,5], [1,6,7]],
                             [[0,0,0], [0,0,0]] ],
                           [ [[0,0,0], [0,0,0]],
                             [[4,3,1], [1,8,7]],
                             [[3,8,9], [2,3,5]],
                             [[0,0,0], [0,0,0]] ]
                         ]

    The simply usage is:

    .. code-block:: python

       pad = pad_layer(input=ipt,
                       pad_c=[4,4],
                       pad_h=[0,0],
                       pad_w=[2,2])

    :param input: layer's input.
    :type input: LayerOutput
    :param pad_c: padding size in channel dimension.
    :type pad_c: list|None
    :param pad_h: padding size in height dimension.
    :type pad_h: list|None
    :param pad_w: padding size in width dimension.
    :type pad_w: list|None
    :param layer_attr: Extra Layer Attribute.
    :type layer_attr: ExtraLayerAttribute
    :param name: layer name.
    :type name: basestring
    :return: LayerOutput object.
    :rtype: LayerOutput
    """
    if pad_c is not None:
        assert isinstance(pad_c, collections.Sequence) and len(pad_c) == 2
    else:
        pad_c = [0, 0]

    if pad_h is not None:
        assert isinstance(pad_h, collections.Sequence) and len(pad_h) == 2
    else:
        pad_h = [0, 0]

    if pad_w is not None:
        assert isinstance(pad_w, collections.Sequence) and len(pad_w) == 2
    else:
        pad_w = [0, 0]

    assert input.num_filters is not None
    in_ch = input.num_filters
    out_ch = in_ch + pad_c[0] + pad_c[1]

    l = Layer(
        name=name,
        type=LayerType.PAD_LAYER,
        inputs=Input(
            input.name,
            pad=Pad(
                channels=in_ch,
                pad_c=pad_c,
                pad_h=pad_h,
                pad_w=pad_w, )),
        **ExtraLayerAttribute.to_kwargs(layer_attr))
    return LayerOutput(
        name,
        layer_type=LayerType.PAD_LAYER,
        parents=[input],
        num_filters=out_ch,
        size=l.config.size)


@wrap_name_default()
@layer_support()
def conv_shift_layer(a, b, name=None, layer_attr=None):
    """
    This layer performs cyclic convolution for two input. For example:
      - a[in]: contains M elements.
      - b[in]: contains N elements (N should be odd).
      - c[out]: contains M elements.

    .. math::

        c[i] = \sum_{j=-(N-1)/2}^{(N-1)/2}a_{i+j} * b_{j}

    In this formular:
     - a's index is computed modulo M. When it is negative, then get item from
       the right side (which is the end of array) to the left.
     - b's index is computed modulo N. When it is negative, then get item from
       the right size (which is the end of array) to the left.

    The example usage is:

    .. code-block:: python

       conv_shift = conv_shift_layer(a=layer1, b=layer2)

    :param name: layer name
    :type name: basestring
    :param a: Input layer a.
    :type a: LayerOutput
    :param b: input layer b.
    :type b: LayerOutput
    :param layer_attr: layer's extra attribute.
    :type layer_attr: ExtraLayerAttribute
    :return: LayerOutput object.
    :rtype: LayerOutput
    """
    assert isinstance(a, LayerOutput) and isinstance(b, LayerOutput)
    assert b.size is None or b.size % 2 == 1  # size of b must be odd.
    Layer(
        name=name,
        type=LayerType.CONV_SHIFT_LAYER,
        inputs=[a.name, b.name],
        **ExtraLayerAttribute.to_kwargs(layer_attr))

    return LayerOutput(
        name, LayerType.CONV_SHIFT_LAYER, parents=[a, b], size=a.size)


@wrap_name_default()
@wrap_param_attr_default()
@wrap_bias_attr_default()
@wrap_act_default(act=LinearActivation())
@layer_support(ERROR_CLIPPING, DROPOUT)
def tensor_layer(a,
                 b,
                 size,
                 act=None,
                 name=None,
                 param_attr=None,
                 bias_attr=None,
                 layer_attr=None):
    """
    This layer performs tensor operation for two input.
    For example, each sample:

    .. math::
       y_{i} = a * W_{i} * {b^\mathrm{T}}, i=0,1,...,K-1

    In this formular:
      - :math:`a`: the first input contains M elements.
      - :math:`b`: the second input contains N elements.
      - :math:`y_{i}`: the i-th element of y.
      - :math:`W_{i}`: the i-th learned weight, shape if [M, N]
      - :math:`b^\mathrm{T}`: the transpose of :math:`b_{2}`.

    The simple usage is:

    .. code-block:: python

       tensor = tensor_layer(a=layer1, b=layer2, size=1000)

    :param name: layer name
    :type name: basestring
    :param a: Input layer a.
    :type a: LayerOutput
    :param b: input layer b.
    :type b: LayerOutput
    :param size: the layer dimension.
    :type size: int.
    :param act: Activation Type. Default is tanh.
    :type act: BaseActivation
    :param param_attr: The Parameter Attribute.
    :type param_attr: ParameterAttribute
    :param bias_attr: The Bias Attribute. If no bias, then pass False or
                      something not type of ParameterAttribute. None will get a
                      default Bias.
    :type bias_attr: ParameterAttribute|None|Any
    :param layer_attr: Extra Layer config.
    :type layer_attr: ExtraLayerAttribute|None
    :return: LayerOutput object.
    :rtype: LayerOutput
    """
    assert isinstance(a, LayerOutput) and isinstance(b, LayerOutput)
    Layer(
        name=name,
        size=size,
        type=LayerType.TENSOR_LAYER,
        active_type=act.name,
        bias=ParamAttr.to_bias(bias_attr),
        inputs=[Input(a.name, **param_attr.attr), Input(b.name)],
        **ExtraLayerAttribute.to_kwargs(layer_attr))
    return LayerOutput(
        name, LayerType.TENSOR_LAYER, parents=[a, b], activation=act, size=size)


@wrap_name_default()
@wrap_param_attr_default()
@wrap_bias_attr_default()
@wrap_act_default()
@layer_support(DROPOUT, ERROR_CLIPPING)
def selective_fc_layer(input,
                       size,
                       select=None,
                       act=None,
                       name=None,
                       pass_generation=False,
                       has_selected_colums=True,
                       mul_ratio=0.02,
                       param_attr=None,
                       bias_attr=None,
                       layer_attr=None):
    """
    Selectived fully connected layer. Different from fc_layer, the output
    of this layer maybe sparse. It requires an additional input to indicate
    several selected columns for output. If the selected columns is not
    specified, selective_fc_layer acts exactly like fc_layer.

    The simple usage is:

    .. code-block:: python

       sel_fc = selective_fc_layer(input=input, size=128, act=TanhActivation())

    :param name: The Layer Name.
    :type name: basestring
    :param input: The input layer.
    :type input: LayerOutput|list|tuple
    :param select: The select layer. The output of select layer should be a
                   sparse binary matrix, and treat as the mask of selective fc.
                   If is None, acts exactly like fc_layer.
    :type select: LayerOutput
    :param size: The layer dimension.
    :type size: int
    :param act: Activation Type. Default is tanh.
    :type act: BaseActivation
    :param param_attr: The Parameter Attribute.
    :type param_attr: ParameterAttribute
    :param bias_attr: The Bias Attribute. If no bias, then pass False or
                      something not type of ParameterAttribute. None will get a
                      default Bias.
    :type bias_attr: ParameterAttribute|None|Any
    :param layer_attr: Extra Layer config.
    :type layer_attr: ExtraLayerAttribute|None
    :return: LayerOutput object.
    :rtype: LayerOutput
    """
    if isinstance(input, LayerOutput):
        input = [input]
        assert not isinstance(param_attr, collections.Sequence)
        param_attr = [param_attr]
    else:
        if isinstance(param_attr, collections.Sequence):
            assert len(input) == len(param_attr)
        else:
            param_attr = [copy.deepcopy(param_attr) for _ in range(len(input))]

    assert isinstance(input, collections.Sequence)
    assert isinstance(select, LayerOutput)
    if select.size is not None:
        assert select.size == size
    Layer(
        inputs=[
            Input(ipt.name, **attr.attr) for ipt, attr in zip(input, param_attr)
        ] + [select.name],
        name=name,
        type=LayerType.SEL_FC_LAYER,
        size=size,
        bias=ParameterAttribute.to_bias(bias_attr),
        active_type=act.name,
        selective_fc_pass_generation=pass_generation,
        has_selected_colums=has_selected_colums,
        selective_fc_full_mul_ratio=mul_ratio,
        **ExtraLayerAttribute.to_kwargs(layer_attr))
    return LayerOutput(
        name,
        LayerType.SEL_FC_LAYER,
        list(input) + [select],
        activation=act,
        size=size)


@wrap_name_default()
@layer_support()
def sampling_id_layer(input, name=None, layer_attr=None):
    """
    A layer for sampling id from multinomial distribution from the input layer.
    Sampling one id for one sample.

    The simple usage is:

    .. code-block:: python

       samping_id = sampling_id_layer(input=input)

    :param input: The input layer.
    :type input: LayerOutput
    :param name: The Layer Name.
    :type name: basestring
    :param layer_attr: Extra Layer config.
    :type layer_attr: ExtraLayerAttribute|None
    :return: LayerOutput object.
    :rtype: LayerOutput
    """
    l = Layer(
        name=name,
        type=LayerType.SAMPLING_ID_LAYER,
        inputs=[Input(input.name)],
        **ExtraLayerAttribute.to_kwargs(layer_attr))
    return LayerOutput(
        name, LayerType.SAMPLING_ID_LAYER, input, size=l.config.size)


@wrap_name_default()
@layer_support()
def slope_intercept_layer(input,
                          name=None,
                          slope=1.0,
                          intercept=0.0,
                          layer_attr=None):
    """
    This layer for applying a slope and an intercept to the input
    element-wise. There is no activation and weight.

    ..  math::
        y = slope * x + intercept

    The simple usage is:

    .. code-block:: python

       scale = slope_intercept_layer(input=input, slope=-1.0, intercept=1.0)

    :param input: The input layer.
    :type input: LayerOutput
    :param name: The Layer Name.
    :type name: basestring
    :param slope: the scale factor.
    :type slope: float.
    :param intercept: the offset.
    :type intercept: float.
    :param layer_attr: Extra Layer config.
    :type layer_attr: ExtraLayerAttribute|None
    :return: LayerOutput object.
    :rtype: LayerOutput
    """
    Layer(
        name=name,
        type=LayerType.SLOPE_INTERCEPT_LAYER,
        slope=slope,
        intercept=intercept,
        inputs=[Input(input.name)],
        **ExtraLayerAttribute.to_kwargs(layer_attr))
    return LayerOutput(
        name, LayerType.SLOPE_INTERCEPT_LAYER, input, size=input.size)


@wrap_name_default()
@layer_support()
def linear_comb_layer(weights, vectors, size=None, name=None, layer_attr=None):
    """
    A layer for weighted sum of vectors takes two inputs.
      - Input: size of weights is M
               size of vectors is M*N
      - Output: a vector of size=N

    .. math::

       z(i) = \sum_{j=0}^{M-1} x(j) y(i+Nj)

    where :math:`0 \le i \le N-1`

    Or in the matrix notation:

    .. math::

       z = x^\mathrm{T} Y

    In this formular:
      - :math:`x`: weights
      - :math:`y`: vectors.
      - :math:`z`: the output.

    Note that the above computation is for one sample. Multiple samples are
    processed in one batch.

    The simple usage is:

    .. code-block:: python

       linear_comb = linear_comb_layer(weights=weight, vectors=vectors,
                                       size=elem_dim)

    :param weights: The weight layer.
    :type weights: LayerOutput
    :param vectors: The vector layer.
    :type vectors: LayerOutput
    :param size: the dimension of this layer.
    :type size: int
    :param name: The Layer Name.
    :type name: basestring
    :param layer_attr: Extra Layer config.
    :type layer_attr: ExtraLayerAttribute|None
    :return: LayerOutput object.
    :rtype: LayerOutput
    """
    assert isinstance(weights, LayerOutput) and isinstance(vectors, LayerOutput)
    if vectors.size is not None and weights.size is not None:
        assert vectors.size % weights.size == 0
        if size is None:
            size = vectors.size / weights.size
        else:
            assert size == vectors.size / weights.size
    Layer(
        name=name,
        type=LayerType.LINEAR_COMBINATION_LAYER,
        size=size,
        inputs=[Input(weights.name), Input(vectors.name)],
        **ExtraLayerAttribute.to_kwargs(layer_attr))
    return LayerOutput(
        name, LayerType.LINEAR_COMBINATION_LAYER, [weights, vectors], size=size)


convex_comb_layer = linear_comb_layer


@wrap_name_default()
@layer_support()
def block_expand_layer(input,
                       block_x=0,
                       block_y=0,
                       stride_x=0,
                       stride_y=0,
                       padding_x=0,
                       padding_y=0,
                       num_channels=None,
                       name=None,
                       layer_attr=None):
    """
    Expand feature map to minibatch matrix.
       - matrix width is: block_y * block_x * num_channels
       - matirx height is: outputH * outputW

    .. math::

       outputH = 1 + (2 * padding_y + imgSizeH - block_y + stride_y - 1) / stride_y

       outputW = 1 + (2 * padding_x + imgSizeW - block_x + stride_x - 1) / stride_x

    The expand method is the same with ExpandConvLayer, but saved the transposed
    value. After expanding, output.sequenceStartPositions will store timeline.
    The number of time steps are outputH * outputW and the dimension of each
    time step is block_y * block_x * num_channels. This layer can be used after
    convolution neural network, and before recurrent neural network.

    The simple usage is:

    .. code-block:: python

       block_expand = block_expand_layer(input=layer,
                                         num_channels=128,
                                         stride_x=1,
                                         stride_y=1,
                                         block_x=1,
                                         block_x=3)

    :param input: The input layer.
    :type input: LayerOutput
    :param num_channels: The channel number of input layer.
    :type num_channels: int|None
    :param block_x: The width of sub block.
    :type block_x: int
    :param block_y: The width of sub block.
    :type block_y: int
    :param stride_x: The stride size in horizontal direction.
    :type stride_x: int
    :param stride_y: The stride size in vertical direction.
    :type stride_y: int
    :param padding_x: The padding size in horizontal direction.
    :type padding_x: int
    :param padding_y: The padding size in vertical direction.
    :type padding_y: int
    :param name: The name of this layer, which can not specify.
    :type name: None|basestring.
    :param layer_attr: Extra Layer config.
    :type layer_attr: ExtraLayerAttribute|None
    :return: LayerOutput object.
    :rtype: LayerOutput
    """
    if num_channels is None:
        assert input.num_filters is not None
        num_channels = input.num_filters
    l = Layer(
        name=name,
        inputs=Input(
            input.name,
            block_expand=BlockExpand(
                channels=num_channels,
                block_x=block_x,
                block_y=block_y,
                stride_x=stride_x,
                stride_y=stride_y,
                padding_x=padding_x,
                padding_y=padding_y)),
        type=LayerType.BLOCK_EXPAND,
        **ExtraLayerAttribute.to_kwargs(layer_attr))

    return LayerOutput(
        name, LayerType.BLOCK_EXPAND, parents=[input], size=l.config.size)


@wrap_name_default()
@layer_support()
def maxout_layer(input, groups, num_channels=None, name=None, layer_attr=None):
    """
    A layer to do max out on conv layer output.
      - Input: output of a conv layer.
      - Output: feature map size same as input. Channel is (input channel) / groups.

    So groups should be larger than 1, and the num of channels should be able
    to devided by groups.

    .. math::
       y_{si+j} = \max_k x_{gsi + sk + j}
       g = groups
       s = input.size / num_channels
       0 \le i < num_channels / groups
       0 \le j < s
       0 \le k < groups

    Please refer to Paper:
      - Maxout Networks: http://www.jmlr.org/proceedings/papers/v28/goodfellow13.pdf
      - Multi-digit Number Recognition from Street View \
        Imagery using Deep Convolutional Neural Networks: \
        https://arxiv.org/pdf/1312.6082v4.pdf

    The simple usage is:

    .. code-block:: python

       maxout = maxout_layer(input,
                             num_channels=128,
                             groups=4)

    :param input: The input layer.
    :type input: LayerOutput
    :param num_channels: The channel number of input layer. If None will be set
                     automatically from previous output.
    :type num_channels: int|None
    :param groups: The group number of input layer.
    :type groups: int
    :param name: The name of this layer, which can not specify.
    :type name: None|basestring.
    :param layer_attr: Extra Layer attribute.
    :type layer_attr: ExtraLayerAttribute
    :return: LayerOutput object.
    :rtype: LayerOutput
    """
    assert isinstance(input.activation, LinearActivation)
    assert groups > 1
    if num_channels is None:
        assert input.num_filters is not None
        num_channels = input.num_filters
    assert num_channels % groups == 0
    l = Layer(
        name=name,
        inputs=Input(
            input.name, maxout=MaxOut(
                channels=num_channels, groups=groups)),
        type=LayerType.MAXOUT,
        **ExtraLayerAttribute.to_kwargs(layer_attr))
    return LayerOutput(
        name, LayerType.MAXOUT, parents=[input], size=l.config.size)


@wrap_name_default()
@layer_support()
def ctc_layer(input,
              label,
              size=None,
              name=None,
              norm_by_times=False,
              layer_attr=None):
    """
    Connectionist Temporal Classification (CTC) is designed for temporal
    classication task. That is, for sequence labeling problems where the
    alignment between the inputs and the target labels is unknown.

    More details can be found by referring to `Connectionist Temporal
    Classification: Labelling Unsegmented Sequence Data with Recurrent
    Neural Networks <http://machinelearning.wustl.edu/mlpapers/paper_files/
    icml2006_GravesFGS06.pdf>`_

    Note:
        Considering the 'blank' label needed by CTC, you need to use
        (num_classes + 1) as the input size. num_classes is the category number.
        And the 'blank' is the last category index. So the size of 'input' layer, such as
        fc_layer with softmax activation, should be num_classes + 1. The size of ctc_layer
        should also be num_classes + 1.

    The example usage is:

    .. code-block:: python

      ctc = ctc_layer(input=input,
                      label=label,
                      size=9055,
                      norm_by_times=True)

    :param input: The input layer.
    :type input: LayerOutput
    :param label: The data layer of label with variable length.
    :type label: LayerOutput
    :param size: category numbers + 1.
    :type size: int
    :param name: The name of this layer
    :type name: basestring|None
    :param norm_by_times: Whether to normalization by times. False by default.
    :type norm_by_times: bool
    :param layer_attr: Extra Layer config.
    :type layer_attr: ExtraLayerAttribute|None
    :return: LayerOutput object.
    :rtype: LayerOutput
    """
    assert isinstance(input, LayerOutput)
    assert isinstance(label, LayerOutput)
    if label.size is not None:
        if size is not None:
            assert size == label.size + 1
        else:
            size = label.size + 1
    Layer(
        name=name,
        type=LayerType.CTC_LAYER,
        size=size,
        norm_by_times=norm_by_times,
        inputs=[input.name, label.name],
        **ExtraLayerAttribute.to_kwargs(layer_attr))
    return LayerOutput(name, LayerType.CTC_LAYER, [input, label], size=size)


@wrap_name_default()
@layer_support()
def warp_ctc_layer(input,
                   label,
                   size=None,
                   name=None,
                   blank=0,
                   norm_by_times=False,
                   layer_attr=None):
    """
    A layer intergrating the open-source `warp-ctc
    <https://github.com/baidu-research/warp-ctc>`_ library, which is used in
    `Deep Speech 2: End-toEnd Speech Recognition in English and Mandarin
    <https://arxiv.org/pdf/1512.02595v1.pdf>`_, to compute Connectionist Temporal
    Classification (CTC) loss. Besides, another `warp-ctc
    <https://github.com/gangliao/warp-ctc>`_ repository, which is forked from
    the official one, is maintained to enable more compiling options. During the
    building process, PaddlePaddle will clone the source codes, build and
    install it to :code:`third_party/install/warpctc` directory.

    More details of CTC can be found by referring to `Connectionist Temporal
    Classification: Labelling Unsegmented Sequence Data with Recurrent
    Neural Networks <http://machinelearning.wustl.edu/mlpapers/paper_files/
    icml2006_GravesFGS06.pdf>`_.

    Note:
        - Let num_classes represent the category number. Considering the 'blank'
          label needed by CTC, you need to use (num_classes + 1) as the input size.
          Thus, the size of both warp_ctc layer and 'input' layer should be set to
          num_classes + 1.
        - You can set 'blank' to any value ranged in [0, num_classes], which
          should be consistent as that used in your labels.
        - As a native 'softmax' activation is interated to the warp-ctc library,
          'linear' activation is expected instead in the 'input' layer.

    The example usage is:

    .. code-block:: python

      ctc = warp_ctc_layer(input=input,
                           label=label,
                           size=1001,
                           blank=1000,
                           norm_by_times=False)

    :param input: The input layer.
    :type input: LayerOutput
    :param label: The data layer of label with variable length.
    :type label: LayerOutput
    :param size: category numbers + 1.
    :type size: int
    :param name: The name of this layer, which can not specify.
    :type name: basestring|None
    :param blank: the 'blank' label used in ctc
    :type blank: int
    :param norm_by_times: Whether to normalization by times. False by default.
    :type norm_by_times: bool
    :param layer_attr: Extra Layer config.
    :type layer_attr: ExtraLayerAttribute|None
    :return: LayerOutput object.
    :rtype: LayerOutput
    """
    assert isinstance(input, LayerOutput)
    assert isinstance(label, LayerOutput)
    if label.size is not None:
        if size is not None:
            assert size == label.size + 1
        else:
            size = label.size + 1
    Layer(
        name=name,
        type=LayerType.WARP_CTC_LAYER,
        size=size,
        blank=blank,
        norm_by_times=norm_by_times,
        inputs=[input.name, label.name],
        **ExtraLayerAttribute.to_kwargs(layer_attr))
    return LayerOutput(
        name, LayerType.WARP_CTC_LAYER, parents=[input, label], size=size)


@wrap_name_default()
@wrap_param_attr_default()
@layer_support()
def crf_layer(input,
              label,
              size=None,
              weight=None,
              param_attr=None,
              name=None,
              coeff=1.0,
              layer_attr=None):
    """
    A layer for calculating the cost of sequential conditional random
    field model.

    The example usage is:

    .. code-block:: python

      crf = crf_layer(input=input,
                      label=label,
                      size=label_dim)

    :param input: The first input layer is the feature.
    :type input: LayerOutput
    :param label: The second input layer is label.
    :type label: LayerOutput
    :param size: The category number.
    :type size: int
    :param weight: The third layer is "weight" of each sample, which is an
                  optional argument.
    :type weight: LayerOutput
    :param param_attr: Parameter attribute. None means default attribute
    :type param_attr: ParameterAttribute
    :param name: The name of this layers. It is not necessary.
    :type name: None|basestring
    :param coeff: The coefficient affects the gradient in the backward.
    :type coeff: float
    :param layer_attr: Extra Layer config.
    :type layer_attr: ExtraLayerAttribute|None
    :return: LayerOutput object.
    :rtype: LayerOutput
    """
    assert isinstance(input, LayerOutput)
    assert isinstance(label, LayerOutput)
    assert weight is None or isinstance(weight, LayerOutput)
    if input.size is not None and label.size is not None:
        assert input.size == label.size
        if size is None:
            size = input.size
        else:
            assert size == input.size

    ipts = [Input(input.name, **param_attr.attr), Input(label.name)]
    if weight is not None:
        ipts.append(Input(weight.name))

    Layer(
        name=name,
        type=LayerType.CRF_LAYER,
        size=size,
        inputs=ipts,
        coeff=coeff,
        **ExtraLayerAttribute.to_kwargs(layer_attr))
    parents = [input, label]
    if weight is not None:
        parents.append(weight)
    # The size for LayerOutput means the dimension of the output.
    # It's different from the meaning of crf layer, which is the number of
    # classes.
    return LayerOutput(name, LayerType.CRF_LAYER, parents, size=1)


@wrap_name_default()
@wrap_param_attr_default()
@layer_support()
def crf_decoding_layer(input,
                       size,
                       label=None,
                       param_attr=None,
                       name=None,
                       layer_attr=None):
    """
    A layer for calculating the decoding sequence of sequential conditional
    random field model. The decoding sequence is stored in output.ids.
    If a second input is provided, it is treated as the ground-truth label, and
    this layer will also calculate error. output.value[i] is 1 for incorrect
    decoding or 0 for correct decoding.

    The example usage is:

    .. code-block:: python

      crf_decoding = crf_decoding_layer(input=input,
                                        size=label_dim)

    :param input: The first input layer.
    :type input: LayerOutput
    :param size: size of this layer.
    :type size: int
    :param label: None or ground-truth label.
    :type label: LayerOutput or None
    :param param_attr: Parameter attribute. None means default attribute
    :type param_attr: ParameterAttribute
    :param name: The name of this layers. It is not necessary.
    :type name: None|basestring
    :param layer_attr: Extra Layer config.
    :type layer_attr: ExtraLayerAttribute|None
    :return: LayerOutput object.
    :rtype: LayerOutput
    """

    assert isinstance(input, LayerOutput)
    assert label is None or isinstance(label, LayerOutput)

    ipts = [Input(input.name, **param_attr.attr)]
    if label is not None:
        ipts.append(Input(label.name))

    Layer(
        name=name,
        type=LayerType.CRF_DECODING_LAYER,
        size=size,
        inputs=ipts,
        **ExtraLayerAttribute.to_kwargs(layer_attr))
    parents = [input]
    if label is not None:
        parents.append(label)
    # The size for LayerOutput means the dimension of the output.
    # It's different from the meaning of crf layer, which is the number of
    # classes.
    return LayerOutput(name, LayerType.CRF_DECODING_LAYER, parents, size=1)


@wrap_act_default(act=SigmoidActivation())
@wrap_bias_attr_default(has_bias=True)
@wrap_param_attr_default()
@wrap_name_default()
@layer_support()
def nce_layer(input,
              label,
              num_classes=None,
              act=None,
              param_attr=None,
              weight=None,
              num_neg_samples=10,
              neg_distribution=None,
              name=None,
              bias_attr=None,
              layer_attr=None):
    """
    Noise-contrastive estimation.
    Implements the method in the following paper:
    A fast and simple algorithm for training neural probabilistic language models.

    The example usage is:

    .. code-block:: python

       cost = nce_layer(input=[layer1, layer2], label=layer2,
                        param_attr=[attr1, attr2], weight=layer3,
                        num_classes=3, neg_distribution=[0.1,0.3,0.6])

    :param name: layer name
    :type name: basestring
    :param input: input layers. It could be a LayerOutput of list/tuple of LayerOutput.
    :type input: LayerOutput|list|tuple|collections.Sequence
    :param label: label layer
    :type label: LayerOutput
    :param weight: weight layer, can be None(default)
    :type weight: LayerOutput
    :param num_classes: number of classes.
    :type num_classes: int
    :param act: Activation, default is Sigmoid.
    :type act: BaseActivation
    :param param_attr: The Parameter Attribute|list.
    :type param_attr: ParameterAttribute
    :param num_neg_samples: number of negative samples. Default is 10.
    :type num_neg_samples: int
    :param neg_distribution: The distribution for generating the random negative labels.
                             A uniform distribution will be used if not provided.
                             If not None, its length must be equal to num_classes.
    :type neg_distribution: list|tuple|collections.Sequence|None
    :param bias_attr: Bias parameter attribute. True if no bias.
    :type bias_attr: ParameterAttribute|None|False
    :param layer_attr: Extra Layer Attribute.
    :type layer_attr: ExtraLayerAttribute
    :return: layer name.
    :rtype: LayerOutput
    """
    if isinstance(input, LayerOutput):
        input = [input]
        assert not isinstance(param_attr, collections.Sequence)
        param_attr = [param_attr]
    else:
        if isinstance(param_attr, collections.Sequence):
            assert len(input) == len(param_attr)
        else:
            param_attr = [copy.deepcopy(param_attr) for _ in range(len(input))]

    assert isinstance(input, collections.Sequence)

    assert isinstance(label, LayerOutput)
    assert label.layer_type == LayerType.DATA
    if num_classes is None:
        num_classes = label.size
    if neg_distribution is not None:
        assert isinstance(neg_distribution, collections.Sequence)
        assert len(neg_distribution) == num_classes
        assert abs(sum(neg_distribution) - 1.0) < 1e-5
    if not isinstance(act, BaseActivation):
        raise TypeError()

    ipts_for_layer = []
    parents = []
    for each_input, attr in zip(input, param_attr):
        assert isinstance(each_input, LayerOutput)
        ipts_for_layer.append(Input(each_input.name, **attr.attr))
        parents.append(each_input)
    ipts_for_layer.append(label.name)
    parents.append(label)

    if weight is not None:
        assert isinstance(weight, LayerOutput)
        assert weight.layer_type == LayerType.DATA
        ipts_for_layer.append(weight.name)
        parents.append(weight)

    l = Layer(
        name=name,
        type=LayerType.NCE_LAYER,
        num_classes=num_classes,
        neg_sampling_dist=neg_distribution,
        active_type=act.name,
        num_neg_samples=num_neg_samples,
        inputs=ipts_for_layer,
        bias=ParamAttr.to_bias(bias_attr),
        **ExtraLayerAttribute.to_kwargs(layer_attr))
    return LayerOutput(
        name,
        LayerType.NCE_LAYER,
        parents=parents,
        size=l.config.size,
        activation=act)


"""
following are cost Layers.
"""


@wrap_name_default()
@layer_support()
def rank_cost(left,
              right,
              label,
              weight=None,
              name=None,
              coeff=1.0,
              layer_attr=None):
    """
    A cost Layer for learning to rank using gradient descent. Details can refer
    to `papers <http://research.microsoft.com/en-us/um/people/cburges/papers/
    ICML_ranking.pdf>`_.
    This layer contains at least three inputs. The weight is an optional
    argument, which affects the cost.

    .. math::

       C_{i,j} & = -\\tilde{P_{ij}} * o_{i,j} + log(1 + e^{o_{i,j}})

       o_{i,j} & =  o_i - o_j

       \\tilde{P_{i,j}} & = \\{0, 0.5, 1\\} \ or \ \\{0, 1\\}

    In this formula:
      - :math:`C_{i,j}` is the cross entropy cost.
      - :math:`\\tilde{P_{i,j}}` is the label. 1 means positive order
        and 0 means reverse order.
      - :math:`o_i` and :math:`o_j`: the left output and right output.
        Their dimension is one.

    The example usage is:

    .. code-block:: python

      cost = rank_cost(left=out_left,
                       right=out_right,
                       label=label)

    :param left: The first input, the size of this layer is 1.
    :type left: LayerOutput
    :param right: The right input, the size of this layer is 1.
    :type right: LayerOutput
    :param label: Label is 1 or 0, means positive order and reverse order.
    :type label: LayerOutput
    :param weight: The weight affects the cost, namely the scale of cost.
                   It is an optional argument.
    :type weight: LayerOutput
    :param name: The name of this layers. It is not necessary.
    :type name: None|basestring
    :param coeff: The coefficient affects the gradient in the backward.
    :type coeff: float
    :param layer_attr: Extra Layer Attribute.
    :type layer_attr: ExtraLayerAttribute
    :return: LayerOutput object.
    :rtype: LayerOutput
    """
    assert left.size == 1
    assert right.size == 1
    assert label.size == 1

    ipts = [left.name, right.name, label.name]
    parents = [left, right, label]
    if weight is not None:
        ipts.append(weight.name)
        parents.append(weight)

    Layer(
        name=name,
        type=LayerType.RANK_COST,
        inputs=ipts,
        coeff=coeff,
        **ExtraLayerAttribute.to_kwargs(layer_attr))

    return LayerOutput(name, LayerType.RANK_COST, parents=parents, size=1)


@wrap_name_default()
@layer_support()
def lambda_cost(input,
                score,
                name,
                NDCG_num=5,
                max_sort_size=-1,
                layer_attr=None):
    """
    lambdaCost for lambdaRank LTR approach.

    The example usage is:

    .. code-block:: python

      cost = lambda_cost(input=input,
                         score=score,
                         NDCG_num=8,
                         max_sort_size=-1)

    :param input: Samples of the same query should be loaded as sequence.
    :type input: LayerOutput
    :param score: The 2nd input. Score of each sample.
    :type input: LayerOutput
    :param NDCG_num: The size of NDCG (Normalized Discounted Cumulative Gain),
                     e.g., 5 for NDCG@5. It must be less than for equal to the
                     minimum size of lists.
    :type NDCG_num: int
    :param max_sort_size: The size of partial sorting in calculating gradient.
                          If max_sort_size = -1, then for each list, the
                          algorithm will sort the entire list to get gradient.
                          In other cases, max_sort_size must be greater than or
                          equal to NDCG_num. And if max_sort_size is greater
                          than the size of a list, the algorithm will sort the
                          entire list of get gradient.
    :type max_sort_size: int
    :param name: The name of this layers. It is not necessary.
    :type name: None|basestring
    :param layer_attr: Extra Layer Attribute.
    :type layer_attr: ExtraLayerAttribute
    :return: LayerOutput object.
    :rtype: LayerOutput
    """
    assert isinstance(input, LayerOutput) and isinstance(score, LayerOutput)
    if score.size is not None:
        assert score.size == 1
    Layer(
        name=name,
        type=LayerType.LAMBDA_COST,
        inputs=[input.name, score.name],
        NDCG_num=NDCG_num,
        max_sort_size=max_sort_size,
        **ExtraLayerAttribute.to_kwargs(layer_attr))

    return LayerOutput(
        name, LayerType.LAMBDA_COST, parents=[input, score], size=1)


@wrap_name_default()
@layer_support()
def cross_entropy(input,
                  label,
                  name=None,
                  coeff=1.0,
                  weight=None,
                  layer_attr=None):
    """
    A loss layer for multi class entropy.

    The example usage is:

    .. code-block:: python

       cost = cross_entropy(input=input_layer,
                            label=label_layer)

    :param input: The first input layer.
    :type input: LayerOutput.
    :param label: The input label.
    :type input: LayerOutput.
    :param name: The name of this layers. It is not necessary.
    :type name: None|basestring.
    :param coeff: The cost is multiplied with coeff.
                  The coefficient affects the gradient in the backward.
    :type coeff: float.
    :param weight: The cost of each sample is multiplied with each weight.
                   The weight should be a layer with size=1. Note that gradient
                   will not be calculated for weight.
    :type weight: LayerOutout
    :param layer_attr: Extra Layer Attribute.
    :type layer_attr: ExtraLayerAttribute
    :return: LayerOutput object.
    :rtype: LayerOutput.
    """

    ipts, parents = __cost_input__(input, label, weight)
    Layer(
        name=name,
        type=LayerType.CROSS_ENTROPY,
        inputs=ipts,
        coeff=coeff,
        **ExtraLayerAttribute.to_kwargs(layer_attr))
    return LayerOutput(name, LayerType.CROSS_ENTROPY, parents=parents, size=1)


@wrap_name_default()
@layer_support()
def cross_entropy_with_selfnorm(input,
                                label,
                                name=None,
                                coeff=1.0,
                                softmax_selfnorm_alpha=0.1,
                                layer_attr=None):
    """
    A loss layer for multi class entropy with selfnorm.
    Input should be a vector of positive numbers, without normalization.

    The example usage is:

    .. code-block:: python

       cost = cross_entropy_with_selfnorm(input=input_layer,
                                          label=label_layer)

    :param input: The first input layer.
    :type input: LayerOutput.
    :param label: The input label.
    :type input: LayerOutput.
    :param name: The name of this layers. It is not necessary.
    :type name: None|basestring.
    :param coeff: The coefficient affects the gradient in the backward.
    :type coeff: float.
    :param softmax_selfnorm_alpha: The scale factor affects the cost.
    :type softmax_selfnorm_alpha: float.
    :param layer_attr: Extra Layer Attribute.
    :type layer_attr: ExtraLayerAttribute
    :return: LayerOutput object.
    :rtype: LayerOutput.
    """
    Layer(
        name=name,
        type=LayerType.CROSS_ENTROPY_WITH_SELFNORM,
        inputs=[input.name, label.name],
        coeff=coeff,
        softmax_selfnorm_alpha=softmax_selfnorm_alpha,
        **ExtraLayerAttribute.to_kwargs(layer_attr))

    return LayerOutput(
        name,
        LayerType.CROSS_ENTROPY_WITH_SELFNORM,
        parents=[input, label],
        size=1)


@wrap_name_default()
@layer_support()
def sum_cost(input, name=None, layer_attr=None):
    """
    A loss layer which calculate the sum of the input as loss

    The example usage is:

    .. code-block:: python

       cost = sum_cost(input=input_layer)

    :param input: The first input layer.
    :type input: LayerOutput.
    :param name: The name of this layers. It is not necessary.
    :type name: None|basestring.
    :param layer_attr: Extra Layer Attribute.
    :type layer_attr: ExtraLayerAttribute
    :return: LayerOutput object.
    :rtype: LayerOutput.
    """
    assert isinstance(input, LayerOutput)
    Layer(
        name=name,
        type=LayerType.SUM_COST,
        inputs=[input.name],
        **ExtraLayerAttribute.to_kwargs(layer_attr))

    return LayerOutput(name, LayerType.SUM_COST, parents=[input], size=1)


@wrap_name_default()
@layer_support()
def huber_regression_cost(input,
                          label,
                          name=None,
                          delta=1.0,
                          coeff=1.0,
                          layer_attr=None):
    """
    In statistics, the Huber loss is a loss function used in robust regression, 
    that is less sensitive to outliers in data than the squared error loss. 
    Given a prediction f(x), a label y and :math:`\delta`, the loss function 
    is defined as:

    .. math:
       loss = 0.5*\left ( y-f(x) \right )^2, \left | y-f(x) \right |\leq \delta
       loss = \delta \left | y-f(x) \right |-0.5\delta ^2, otherwise

    The example usage is:

    .. code-block:: python

       cost = huber_regression_cost(input=input_layer, label=label_layer)

    :param input: The first input layer.
    :type input: LayerOutput.
    :param label: The input label.
    :type input: LayerOutput.
    :param name: The name of this layers. It is not necessary.
    :type name: None|basestring.
    :param delta: The difference between the observed and predicted values.
    :type delta: float.
    :param coeff: The coefficient affects the gradient in the backward.
    :type coeff: float.
    :param layer_attr: Extra Layer Attribute.
    :type layer_attr: ExtraLayerAttribute
    :return: LayerOutput object.
    :rtype: LayerOutput.
    """
    assert isinstance(input, LayerOutput)
    Layer(
        name=name,
        type=LayerType.HUBER_REGRESSION,
        inputs=[input.name, label.name],
        delta=delta,
        coeff=coeff,
        **ExtraLayerAttribute.to_kwargs(layer_attr))
    return LayerOutput(
        name, LayerType.HUBER_REGRESSION, parents=[input, label], size=1)


@wrap_name_default()
@layer_support()
def huber_classification_cost(input,
                              label,
                              name=None,
                              coeff=1.0,
                              layer_attr=None):
    """
    For classification purposes, a variant of the Huber loss called modified Huber 
    is sometimes used. Given a prediction f(x) (a real-valued classifier score) and 
    a true binary class label :math:`y\in \left \{-1, 1 \right \}`, the modified Huber 
    loss is defined as:

    .. math:
       loss = \max \left ( 0, 1-yf(x) \right )^2, yf(x)\geq 1 
       loss = -4yf(x), \text{otherwise}

    The example usage is:

    .. code-block:: python

       cost = huber_classification_cost(input=input_layer, label=label_layer)

    :param input: The first input layer.
    :type input: LayerOutput.
    :param label: The input label.
    :type input: LayerOutput.
    :param name: The name of this layers. It is not necessary.
    :type name: None|basestring.
    :param coeff: The coefficient affects the gradient in the backward.
    :type coeff: float.
    :param layer_attr: Extra Layer Attribute.
    :type layer_attr: ExtraLayerAttribute
    :return: LayerOutput object.
    :rtype: LayerOutput.
    """
    assert isinstance(input, LayerOutput)
    if input.size is not None:
        assert input.size == 1
    Layer(
        name=name,
        type=LayerType.HUBER_CLASSIFICATION,
        inputs=[input.name, label.name],
        coeff=coeff,
        **ExtraLayerAttribute.to_kwargs(layer_attr))
    return LayerOutput(
        name, LayerType.HUBER_CLASSIFICATION, parents=[input, label], size=1)


@wrap_name_default()
@layer_support()
def multi_binary_label_cross_entropy(input,
                                     label,
                                     name=None,
                                     coeff=1.0,
                                     layer_attr=None):
    """
    A loss layer for multi binary label cross entropy.

    The example usage is:

    .. code-block:: python

       cost = multi_binary_label_cross_entropy(input=input_layer,
                                               label=label_layer)

    :param input: The first input layer.
    :type input: LayerOutput
    :param label: The input label.
    :type input: LayerOutput
    :param name: The name of this layers. It is not necessary.
    :type name: None|basestring
    :param coeff: The coefficient affects the gradient in the backward.
    :type coeff: float
    :param layer_attr: Extra Layer Attribute.
    :type layer_attr: ExtraLayerAttribute
    :return: LayerOutput object.
    :rtype: LayerOutput
    """

    if input.activation is None or \
            not isinstance(input.activation, SigmoidActivation):
        logger.log(logging.WARN,
                   ("%s is not a recommended activation for "
                    "multi_binary_label_cross_entropy, sigmoid is better") %
                   repr(input.activation))

    Layer(
        name=name,
        type=LayerType.MULTI_BIN_LABEL_CROSS_ENTROPY,
        inputs=[input.name, label.name],
        coeff=coeff,
        **ExtraLayerAttribute.to_kwargs(layer_attr))
    return LayerOutput(
        name,
        LayerType.MULTI_BIN_LABEL_CROSS_ENTROPY,
        parents=[input, label],
        size=1)


class BeamInput(object):
    """
    Define the input for cross_entropy_over_beam layer.

    A beam is made up of a triple: the first one is scores over all
    candidates; the second one is indices of top k selected candidates; the
    third one is the index of ground truth, which is also always called
    gold.
    """

    def __init__(self, candidate_scores, selected_candidates, gold):
        assert isinstance(candidate_scores, LayerOutput)
        self.candidate_scores = candidate_scores
        assert candidate_scores.size == 1

        assert isinstance(selected_candidates, LayerOutput)
        self.selected_candidates = selected_candidates

        assert isinstance(gold, LayerOutput)
        self.gold = gold


@wrap_name_default()
@layer_support()
def cross_entropy_over_beam(input, name=None):
    """
    This layer is used in learning to search models, which is to solve complex
    joint prediction problems based on learning to search through a
    problem-defined search space.

    Specifically, the learning to search process for this layer begins with
    searching a target sequence from a nested sequence. In the first search
    step, top beam size sequences with highest scores, indices of these top k
    sequences in the original nested sequence, and the ground truth (also
    called gold) altogether (a triple) make up of the first beam.

    Then, several special positions, for example, start and end positions
    that define meaningful segments are searched. In these searches, top k
    positions with highest scores are selected, and then sequence, starting
    from the selected starts till ends of the sequences (or a fixed position)
    are taken to search next.

    We call the possible top k results returned in one search the beam. This
    search process can be repeated for pre-defined turns and leads to several
    beam expansions.

    Finally, the layer cross_entropy_over_beam takes all the beam expansions
    which contain several candidate targets found along the multi-step search.
    cross_entropy_over_beam calculates cross entropy over the expanded beams
    which all the candidates in the beam as the normalized factor.

    Note that, if gold falls off the beam at search step t, then the cost is
    calculated over the beam at step t.

    This cost layer always works together with kmax_sequence_score_layer,
    sub_nested_seq_layer, and sequence_slice_layer to trim the input to form a
    sub-search space.


    The example usage is:

    .. code-block:: python

       cost = cross_entropy_over_beam(input=[
           BeamInput(
               candidate_scores=beam1_candidates,
               selected_candidates=beam1_topk,
               gold=gold1),
           BeamInput(
               candidate_scores=beam2_candidates,
               selected_candidates=beam2_topk,
               gold=gold2),
       ])


    :param input: input beams for this layer.
    :type input: BeamInput
    :param name: input beams for this layer.
    :type name: basestring
    :return: LayerOutput object.
    :rtype: LayerOutput
    """

    if isinstance(input, BeamInput):
        input = [input]
    else:
        assert isinstance(input, list), (
            'input for cross_entropy_over_beam shold be a python list '
            'of BeamInput object.')
        for ipt in input:
            assert isinstance(ipt, BeamInput), (
                'input for cross_entropy_over_beam '
                'should be a BeamInput object.')

    ipts = []
    parents = []
    for beam in input:
        parents += [beam.candidate_scores, beam.selected_candidates, beam.gold]
        ipts += [
            beam.candidate_scores.name, beam.selected_candidates.name,
            beam.gold.name
        ]

    Layer(name=name, type=LayerType.CROSS_ENTROPY_OVER_BEAM, inputs=ipts)
    return LayerOutput(name, LayerType.CROSS_ENTROPY, parents=parents, size=1)


@wrap_name_default()
@layer_support()
def smooth_l1_cost(input, label, name=None, coeff=1.0, layer_attr=None):
    """
    This is a L1 loss but more smooth. It requires that the
    size of input and label are equal. The formula is as follows,

    .. math::

        L = \sum_{i} smooth_{L1}(input_i - label_i)

    in which

    .. math::

        smooth_{L1}(x) = \\begin{cases} 0.5x^2& \\text{if}  \\ |x| < 1 \\\\ |x|-0.5& \\text{otherwise} \end{cases}

    More details can be found by referring to `Fast R-CNN
    <https://arxiv.org/pdf/1504.08083v2.pdf>`_

    The example usage is:

    .. code-block:: python

       cost = smooth_l1_cost(input=input_layer,
                             label=label_layer)

    :param input: The input layer.
    :type input: LayerOutput
    :param label: The input label.
    :type input: LayerOutput
    :param name: The name of this layers. It is not necessary.
    :type name: None|basestring
    :param coeff: The coefficient affects the gradient in the backward.
    :type coeff: float
    :param layer_attr: Extra Layer Attribute.
    :type layer_attr: ExtraLayerAttribute
    :return: LayerOutput object.
    :rtype: LayerOutput
    """
    assert isinstance(input, LayerOutput)
    assert isinstance(label, LayerOutput)
    assert input.size == label.size

    Layer(
        name=name,
        type=LayerType.SMOOTH_L1,
        inputs=[input.name, label.name],
        coeff=coeff,
        **ExtraLayerAttribute.to_kwargs(layer_attr))
    return LayerOutput(
        name, LayerType.SMOOTH_L1, parents=[input, label], size=1)


@wrap_name_default()
def multiplex_layer(input, name=None, layer_attr=None):
    """
    This layer multiplex multiple layers according to the index,
    which is provided by the first input layer.
    inputs[0]: the index of the layer to output of size batchSize.
    inputs[1:N]; the candidate output data.
    For each index i from 0 to batchSize -1, the output is the i-th row of the
    (index[i] + 1)-th layer.

    For each i-th row of output:
    .. math::
        y[i][j] = x_{x_{0}[i] + 1}[i][j], j = 0,1, ... , (x_{1}.width - 1)

    where, y is output. :math:`x_{k}` is the k-th input layer and
    :math:`k = x_{0}[i] + 1`.

    The example usage is:

    .. code-block:: python

       maxid = multiplex_layer(input=layers)

    :param input: Input layers.
    :type input: list of LayerOutput
    :param name: Layer name.
    :type name: basestring
    :param layer_attr: extra layer attributes.
    :type layer_attr: ExtraLayerAttribute.
    :return: LayerOutput object.
    :rtype: LayerOutput
    """

    assert isinstance(input, collections.Sequence)
    assert len(input) > 2, 'multiplex_layer should have more than 2 inputs'
    for i in range(1, len(input)):
        assert isinstance(input[i], LayerOutput)
        assert input[i].size == input[1].size, \
            "All the input layers except the first one should have the same size"

    l = Layer(
        name=name,
        type='multiplex',
        inputs=[x.name for x in input],
        size=input[1].size,
        **ExtraLayerAttribute.to_kwargs(layer_attr))
    return LayerOutput(
        name=name,
        layer_type=LayerType.MULTIPLEX_LAYER,
        parents=input,
        size=l.config.size)


@wrap_name_default("dropout")
def dropout_layer(input, dropout_rate, name=None):
    """
    @TODO(yuyang18): Add comments.

    :param name:
    :param input:
    :param dropout_rate:
    :return:
    """
    return addto_layer(
        name=name,
        input=input,
        act=LinearActivation(),
        bias_attr=False,
        layer_attr=ExtraAttr(drop_rate=dropout_rate))


@wrap_name_default()
@wrap_act_default(act=LinearActivation())
@wrap_param_attr_default()
@layer_support(DROPOUT)
def row_conv_layer(input,
                   context_len,
                   act=None,
                   name=None,
                   param_attr=None,
                   layer_attr=None):
    """

    The row convolution is called lookahead convolution. It is firstly
    introduced in paper of `Deep Speech 2: End-toEnd Speech Recognition
    in English and Mandarin <https://arxiv.org/pdf/1512.02595v1.pdf>`_ .

    The bidirectional RNN that learns representation for a sequence by
    performing a forward and a backward pass through the entire sequence.
    However, unlike unidirectional RNNs, bidirectional RNNs are challenging
    to deploy in an online and low-latency setting. The lookahead convolution
    incorporates information from future subsequences in a computationally
    efficient manner to improve unidirectional recurrent neural networks.

    The connection of row convolution is different form the 1D sequence
    convolution. Assumed that, the future context-length is k, that is to say,
    it can get the output at timestep t by using the the input feature from t-th
    timestep to (t+k+1)-th timestep. Assumed that the hidden dim of input
    activations are d, the activations r_t for the new layer at time-step t are:

    .. math::

        r_{t,r} = \sum_{j=1}^{k + 1} {w_{i,j}h_{t+j-1, i}}
                  \quad \text{for} \quad  (1 \leq i \leq d)

    Note:
        The `context_len` is `k + 1`. That is to say, the lookahead step
        number plus one equals context_len.


    .. code-block:: python

       row_conv = row_conv_layer(input=input_layer, context_len=3)


    :param input: The input layer.
    :type input: LayerOutput
    :param context_len: The context length equals the lookahead step number
                        plus one.
    :type context_len: int
    :param act: Activation Type. Default is linear activation.
    :type act: BaseActivation
    :param param_attr: The Parameter Attribute. If None, the parameter will be
                       initialized smartly. It's better set it by yourself.
    :type param_attr: ParameterAttribute
    :param layer_attr: Extra Layer config.
    :type layer_attr: ExtraLayerAttribute|None
    :return: LayerOutput object.
    :rtype: LayerOutput

    """
    assert isinstance(input, LayerOutput)
    assert context_len > 0, "the context_len must be greatet than 0."

    Layer(
        inputs=[Input(input.name, **param_attr.attr)],
        name=name,
        context_length=context_len,
        type=LayerType.ROW_CONV_LAYER,
        active_type=act.name,
        **ExtraLayerAttribute.to_kwargs(layer_attr))
    return LayerOutput(
        name, LayerType.ROW_CONV_LAYER, input, activation=act, size=input.size)


@layer_support()
@wrap_name_default()
@wrap_param_attr_default()
def prelu_layer(input,
                name=None,
                partial_sum=1,
                param_attr=None,
                layer_attr=None):
    """
    The Parameter Relu activation that actives outputs with a learnable weight.

    Reference:
        Delving Deep into Rectifiers: Surpassing Human-Level Performance on
        ImageNet Classification http://arxiv.org/pdf/1502.01852v1.pdf

    .. math::
       z_i &\\quad if \\quad z_i > 0 \\\\
       a_i * z_i  &\\quad \\mathrm{otherwise}

    The example usage is:

    .. code-block:: python

       prelu = prelu_layer(input=layers, partial_sum=1)

    :param name: Name of this layer.
    :type name: basestring
    :param input: The input layer.
    :type input: LayerOutput
    :param partial_sum: this parameter makes a group of inputs share a same weight.

        - partial_sum = 1, indicates the element-wise activation: each element has a weight.
        - partial_sum = number of elements in one channel, indicates the channel-wise activation, elements in a channel share a same weight.
        - partial_sum = number of outputs, indicates all elements share a same weight.

    :type partial_sum: int
    :param param_attr: The parameter attribute. See ParameterAttribute for details.
    :type param_attr: ParameterAttribute|None
    :param layer_attr: Extra layer configurations. Default is None.
    :type layer_attr: ExtraLayerAttribute|None
    :return: LayerOutput object.
    :rtype: LayerOutput
    """

    assert isinstance(input, LayerOutput), 'prelu_layer accepts only one input.'
    assert isinstance(param_attr, ParameterAttribute)

    l = Layer(
        name=name,
        type=LayerType.PRELU,
        inputs=Input(input.name, **param_attr.attr),
        partial_sum=partial_sum,
        **ExtraLayerAttribute.to_kwargs(layer_attr))
    return LayerOutput(
        name=name,
        layer_type=LayerType.PRELU,
        parents=input,
        size=l.config.size)


@wrap_name_default()
@layer_support(ERROR_CLIPPING, DROPOUT)
@wrap_act_default(act=LinearActivation())
def gated_unit_layer(input,
                     size,
                     act=None,
                     name=None,
                     gate_attr=None,
                     gate_param_attr=None,
                     gate_bias_attr=True,
                     inproj_attr=None,
                     inproj_param_attr=None,
                     inproj_bias_attr=True,
                     layer_attr=None):
    """
    The gated unit layer implements a simple gating mechanism over the input.
    The input :math:`X` is first projected into a new space :math:`X'`, and
    it is also used to produce a gate weight :math:`\sigma`. Element-wise
    prodict between :match:`X'` and :math:`\sigma` is finally returned.

    Reference:
        Language Modeling with Gated Convolutional Networks
        https://arxiv.org/abs/1612.08083

    .. math::
       y=\\text{act}(X \cdot W + b)\otimes \sigma(X \cdot V + c)

    The example usage is:

    .. code-block:: python
        gated_unit = gated_unit_layer(size=128, input=input_layer))

    :param input: input for this layer.
    :type input: LayerOutput
    :param size: output size of the gated unit.
    :type size: int
    :param act: activation type of the projected input.
    :type act: BaseActivation
    :param name: name of this layer.
    :type name: basestring
    :param gate_attr: Attributes to tune the gate output, for example, error
        clipping threshold, dropout and so on. See ExtraLayerAttribute for
        more details.
    :type gate_attr: ExtraLayerAttribute|None
    :param gate_param_attr: Attributes to tune the learnable projected matrix
        parameter of the gate.
    :type gate_param_attr: ParameterAttribute|None
    :param gate_bias_attr: Attributes to tune the learnable bias of the gate.
    :type gate_bias_attr: ParameterAttribute|None
    :param inproj_attr: Attributes to the tune the projected input, for
        example, error clipping threshold, dropout and so on. See
        ExtraLayerAttribute for more details.
    :type inproj_attr: ExtraLayerAttribute|None
    :param inproj_param_attr: Attributes to tune the learnable parameter of
        the projection of input.
    :type inproj_param_attr: ParameterAttribute|None
    :param inproj_bias_attr: Attributes to tune the learnable bias of
        projection of the input.
    :type inproj_bias_attr: ParameterAttribute|None
    :param layer_attr: Attributes to tune the final output of the gated unit,
        for example, error clipping threshold, dropout and so on. See
        ExtraLayerAttribute for more details.
    :type layer_attr: ExtraLayerAttribute|None
    :return: LayerOutput object.
    :rtype: LayerOutput
    """

    assert isinstance(
        input, LayerOutput), 'The gated linear unit accepts only one input.'

    input_proj = fc_layer(
        input=input,
        name="%s_input_proj" % name,
        size=size,
        act=act,
        layer_attr=inproj_attr,
        param_attr=inproj_param_attr,
        bias_attr=inproj_bias_attr)

    gate = fc_layer(
        size=size,
        name="%s_gate" % name,
        act=SigmoidActivation(),
        input=input,
        layer_attr=gate_attr,
        param_attr=gate_param_attr,
        bias_attr=gate_bias_attr)
    return mixed_layer(
        name="%s_gated_act" % name,
        input=dotmul_operator(input_proj, gate),
        layer_attr=layer_attr)


@wrap_name_default()
@layer_support()
def crop_layer(input, offset, axis=2, shape=None, name=None, layer_attr=None):
    """
    The crop layer crops images by offset and shape. User can set crop shape by
    args 'shape' explicitly or by reference input layer.

    The example usage is:

    .. code-block:: python
    crop = crop_layer(input=[image_input, reference_input], axis=2, offset=[2, 3])

    :param input: The input layer.If two inputs were setted,
                    the second input will be regarded as reference input
    :type input: LayerOutput or Sequence
    :param offset: The crop offset
    :type offset: Sequence
    :param axis: start axis to be cropped. To image input layer:
        - 0: batch size
        - 1: channels
        - 2: height
        - 3: width
    :type partial_sum: int
    :param shape: The shape to be cropped. Default is None.
    :type shape: Sequence | None
    :param name: Name of this layer.
    :type name: basestring
    :return: LayerOutput object.
    :rtype: LayerOutput
    """
    if isinstance(input, LayerOutput):
        input = [input]
    else:
        assert isinstance(input, collections.Sequence)
    l = Layer(
        inputs=[x.name for x in input],
        axis=axis,
        offset=offset,
        shape=shape,
        name=name,
        type=LayerType.CROP_LAYER,
        **ExtraLayerAttribute.to_kwargs(layer_attr))
    return LayerOutput(
        name=name,
        layer_type=LayerType.CROP_LAYER,
        parents=input,
        size=l.config.size)


@wrap_name_default()
@layer_support()
def sub_nested_seq_layer(input, selected_indices, name=None):
    """
    The sub_nested_seq_layer accepts two inputs: the first one is a nested
    sequence; the second one is a set of selceted indices in the nested sequence.

    Then sub_nest_seq_layer trims the first nested sequence input according
    to the selected indices to form a new output. This layer is useful in
    beam training.

    The example usage is:

    .. code-block:: python

        sub_nest_seq = sub_nested_seq_layer(input=[data, selected_indices])


    :param input: A nested sequence.
    :type input: LayerOutput
    :param selected_indices: a set of sequence indices in the nested sequence.
    :type input: LayerOutput
    :param name: name of this layer.
    :type name: basestring
    :return: LayerOutput object.
    :rtype: LayerOutput
    """

    assert isinstance(input, LayerOutput), (
        'The first input of '
        'sub_nested_seq_layer must be a Paddle layer.')
    assert isinstance(selected_indices, LayerOutput), (
        'The second input of '
        'sub_nested_seq_layer must be a Paddle layer.')

    l = Layer(
        inputs=input.name,
        selected_indices=selected_indices.name,
        name=name,
        type=LayerType.SUB_NESTED_SEQ)
    return LayerOutput(
        name=name,
        layer_type=LayerType.SUB_NESTED_SEQ,
        parents=input,
        size=l.config.size)


@wrap_name_default("clip")
def clip_layer(input, min, max, name=None):
    """
    A layer for clipping the input value by the threshold.

    .. math::

        out[i] = \min\left(\max\left(in[i],p_{1}\right),p_{2}\right)

    .. code-block:: python

        clip = clip_layer(input=input_layer, min=-10, max=10)

    :param name: The Layer Name.
    :type name: basestring
    :param input: The input layer.
    :type input: LayerOutput.
    :param min: The lower threshold for clipping.
    :type min: double
    :param max: The upper threshold for clipping.
    :type max: double
    :return: LayerOutput object.
    :rtype: LayerOutput
    """
    Layer(
        name=name,
        type=LayerType.CLIP_LAYER,
        inputs=[input.name],
        min=min,
        max=max)
    return LayerOutput(
        name, LayerType.CLIP_LAYER, parents=[input], size=input.size)


@wrap_name_default()
def seq_slice_layer(input, starts, ends, name=None):
    """
    seq_slice_layer will return one or several sub-sequences from the
    input sequence layer given start and end indices.

        - If only start indices are given, and end indices are set to None,
          this layer slices the input sequence from the given start indices
          to its end.
        - If only end indices are given, and start indices are set to None,
          this layer slices the input sequence from its beginning to the
          given end indices.
        - If start and end indices are both given, they should have the same
          number of elements.

    If start or end indices contains more than one elements, the input sequence
    will be sliced for multiple times.


    .. code-block:: python

        seq_silce = seq_slice_layer(input=input_seq,
                                    starts=start_pos, ends=end_pos)

    :param name: name of this layer.
    :type name: basestring
    :param input: input for this layer, it should be a sequence.
    :type input: LayerOutput
    :param starts: start indices to slice the input sequence.
    :type starts: LayerOutput|None
    :param ends: end indices to slice the input sequence.
    :type ends: LayerOutput|None
    :return: LayerOutput object.
    :rtype: LayerOutput

    """

    assert isinstance(input, LayerOutput), (
        'The first input of seq_slice layer must be a PaddlePaddle layer.')

    if starts is not None:
        assert isinstance(starts, LayerOutput), (
            'The start indices for seq_slice layer '
            'must be a PaddlePaddle layer.')
    if ends is not None:
        assert isinstance(ends, LayerOutput), (
            'The end indices for seq_slice layer must be a PaddlePaddle layer.')
    assert starts is not None or ends is not None, (
        'start and end indices '
        'cannot be set to None at the same time, at least one of '
        'them should be given.')
    if starts is not None and ends is not None:
        assert starts.size == ends.size, (
            'If start and end indices are both given to seq_slice_layer, '
            'they should have the same width.')

    Layer(
        name=name,
        type=LayerType.SEQ_SLICE,
        inputs=input.name,
        starts=starts.name if starts is not None else None,
        ends=ends.name if ends is not None else None)
    return LayerOutput(
        name, LayerType.SEQ_SLICE, parents=[input], size=input.size)


@wrap_name_default()
@layer_support()
def kmax_sequence_score_layer(input, name=None, beam_size=1):
    """
    This layer accepts one input which are scores over a sequence or a nested
    sequence, and returns indices of beam_size sequences with highest scores.

    .. code-block:: python

        kmax_indices = kmax_sequence_score_layer(input=input_layer, beam_size)


    :param name: The Layer Name.
    :type name: basestring
    :param input: The input layer. It stores scores over a sequence or a nested
        sequence and its size must be 1.
    :type input: LayerOutput.
    :param beam_size: squence indices with top beam_size scores are returned.
    :type beam_size: double
    :return: LayerOutput object.
    :rtype: LayerOutput
    """
    assert isinstance(input, LayerOutput), ("kmax_sequence_score_layer "
                                            "accepts only one input.")
    assert input.size == 1, (
        "input of kmax_sequence_score_layer is a score"
        "over a sequence or a nested sequence, so its width must be 1.")

    Layer(
        name=name,
        type=LayerType.KMAX_SEQ_SCORE,
        inputs=[input.name],
        beam_size=beam_size)

    return LayerOutput(
        name, LayerType.KMAX_SEQ_SCORE, parents=[input], size=input.size)


@wrap_name_default("conv3d")
@wrap_param_attr_default()
@wrap_bias_attr_default()
@wrap_act_default(act=ReluActivation())
@layer_support(DROPOUT)
def img_conv3d_layer(input,
                     filter_size,
                     num_filters,
                     name=None,
                     num_channels=None,
                     act=None,
                     groups=1,
                     stride=1,
                     padding=0,
                     bias_attr=None,
                     param_attr=None,
                     shared_biases=True,
                     layer_attr=None,
                     trans=False,
                     layer_type=None):
    """

    The example usage is:

    ..  code-block:: python

        conv = img_conv3d_layer(input=data, filter_size=1,
                              num_channels=8,
                              num_filters=16, stride=1,
                              bias_attr=False,
                              act=ReluActivation())

    :param name: Layer name.
    :type name: basestring
    :param input: Layer Input.
    :type input: LayerOutput
    :param filter_size: The x dimension of a filter kernel. Or input a list.
    :type filter_size: int|tuple|list
    :param num_filters: Each filter group's number of filter
    :param act: Activation type. Default is tanh
    :type act: BaseActivation
    :param groups: Group size of filters.
    :type groups: int
    :param stride: The x dimension of the stride. Or input a tuple for two image
                   dimension.
    :type stride: int|tuple|list
    :param padding: The x dimension of the padding. Or input a tuple for two
                    image dimension
    :type padding: int|tuple|list
    :param bias_attr: Convolution bias attribute. None means default bias.
                      False means no bias.
    :type bias_attr: ParameterAttribute|False
    :param num_channels: number of input channels. If None will be set
                        automatically from previous output.
    :type num_channels: int
    :param param_attr: Convolution param attribute. None means default attribute
    :type param_attr: ParameterAttribute
    :param shared_biases: Is biases will be shared between filters or not.
    :type shared_biases: bool
    :param layer_attr: Layer Extra Attribute.
    :type layer_attr: ExtraLayerAttribute
    :param trans: true if it is a convTransLayer, false if it is a convLayer
    :type trans: bool
    :param layer_type: specify the layer_type, default is None. If trans=True,
                       layer_type has to be "exconvt" or "cudnn_convt",
                       otherwise layer_type has to be either "exconv" or
                       "cudnn_conv"
    :type layer_type: String
    :return: LayerOutput object.
    :rtype: LayerOutput
    """
    if num_channels is None:
        assert input.num_filters is not None
        num_channels = input.num_filters

    if isinstance(filter_size, collections.Sequence):
        assert len(filter_size) == 3
        filter_size, filter_size_y, filter_size_z = filter_size
    else:
        filter_size_y = filter_size
        filter_size_z = filter_size

    if isinstance(stride, collections.Sequence):
        assert len(stride) == 3
        stride, stride_y, stride_z = stride
    else:
        stride_y = stride
        stride_z = stride

    if isinstance(padding, collections.Sequence):
        assert len(padding) == 3
        padding, padding_y, padding_z = padding
    else:
        padding_y = padding
        padding_z = padding

    if param_attr.attr.get('initial_smart'):
        # special initial for conv layers.
        init_w = (2.0 / (filter_size**2 * num_channels))**0.5
        param_attr.attr["initial_mean"] = 0.0
        param_attr.attr["initial_std"] = init_w
        param_attr.attr["initial_strategy"] = 0
        param_attr.attr["initial_smart"] = False

    if layer_type:
        if trans:
            assert layer_type in ["deconv3d"]
        lt = layer_type
    else:
        lt = LayerType.DECONV3D_LAYER if trans else LayerType.CONV3D_LAYER

    l = Layer(
        name=name,
        inputs=Input(
            input.name,
            conv=Conv3D(
                filter_size=filter_size,
                padding=padding,
                stride=stride,
                channels=num_channels,
                groups=groups,
                filter_size_y=filter_size_y,
                padding_y=padding_y,
                stride_y=stride_y,
                filter_size_z=filter_size_z,
                padding_z=padding_z,
                stride_z=stride_z),
            **param_attr.attr),
        active_type=act.name,
        num_filters=num_filters,
        bias=ParamAttr.to_bias(bias_attr),
        shared_biases=shared_biases,
        type=lt,
        **ExtraLayerAttribute.to_kwargs(layer_attr))
    return LayerOutput(
        name,
        lt,
        parents=[input],
        activation=act,
        num_filters=num_filters,
        size=l.config.size)


@wrap_name_default("scale_shift")
@wrap_param_attr_default()
@wrap_bias_attr_default()
def scale_shift_layer(input, name=None, param_attr=None, bias_attr=None):
    """
    A layer applies a linear transformation to each element in each row of
    the input matrix. For each element, the layer first re-scale it and then
    adds a bias to it.

    This layer is very like the SlopeInterceptLayer, except the scale and
    bias are trainable.

    .. math::

        y = w * x + b

    .. code-block:: python

        scale_shift = scale_shift_layer(input=input_layer, bias_attr=False)

    :param name: The Layer Name.
    :type name: basestring
    :param input: The input layer.
    :type input: LayerOutput.
    :param param_attr: The parameter attribute of scaling.
    :type param_attr: ParameterAttribute
    :param bias_attr: The parameter attribute of shifting.
    :type bias_attr: ParameterAttribute
    :return: LayerOutput object.
    :rtype: LayerOutput
    """
    Layer(
        name=name,
        type=LayerType.SCALE_SHIFT_LAYER,
        inputs=Input(input.name, **param_attr.attr),
        bias=ParamAttr.to_bias(bias_attr))
    return LayerOutput(
        name, LayerType.SCALE_SHIFT_LAYER, parents=[input], size=input.size)<|MERGE_RESOLUTION|>--- conflicted
+++ resolved
@@ -902,11 +902,7 @@
 
 
 @layer_support()
-<<<<<<< HEAD
 def data_layer(name, size, depth=None, height=None, width=None,
-=======
-def data_layer(name, size, height=None, width=None, depth=None,
->>>>>>> 1e6c9926
                layer_attr=None):
     """
     Define DataLayer For NeuralNetwork.
@@ -944,13 +940,8 @@
     num_filters = None
     if height is not None and width is not None:
         num_filters = size / (width * height * depth)
-<<<<<<< HEAD
         assert num_filters * width * height * depth == size, \
                 "size=%s width=%s height=%s depth=%s"  % (size, width, height, depth)
-=======
-        assert num_filters * width * height*depth == size, \
-            "size=%s width=%s height=%s depth=%s" % (size, width, height, depth)
->>>>>>> 1e6c9926
 
     return LayerOutput(name, LayerType.DATA, size=size, num_filters=num_filters)
 
