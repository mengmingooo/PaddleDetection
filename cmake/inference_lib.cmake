--- conflicted
+++ resolved
@@ -184,19 +184,10 @@
 
 set(module "inference")
 copy(inference_lib DEPS ${inference_deps}
-<<<<<<< HEAD
-        SRCS ${src_dir}/${module}/*.h ${PADDLE_BINARY_DIR}/paddle/fluid/inference/libpaddle_fluid.*
-        ${src_dir}/${module}/api/paddle_inference_api.h
-        ${PADDLE_BINARY_DIR}/paddle/fluid/inference/api/paddle_inference_pass.h
-        DSTS ${dst_dir}/${module} ${dst_dir}/${module} ${dst_dir}/${module} ${dst_dir}/${module}
-        )
-=======
   SRCS ${src_dir}/${module}/*.h ${PADDLE_BINARY_DIR}/paddle/fluid/inference/libpaddle_fluid.*
        ${src_dir}/${module}/api/paddle_*.h
        ${PADDLE_BINARY_DIR}/paddle/fluid/inference/api/paddle_inference_pass.h
   DSTS ${dst_dir}/${module} ${dst_dir}/${module} ${dst_dir}/${module} ${dst_dir}/${module}
-)
->>>>>>> e65cbd3b
 
 set(module "platform")
 copy(platform_lib DEPS profiler_py_proto
@@ -233,17 +224,10 @@
 
 # only need libpaddle_fluid.so/a and paddle_*.h for inference-only library
 copy(inference_api_lib DEPS fluid_lib_dist
-<<<<<<< HEAD
-        SRCS ${FLUID_INSTALL_DIR}/paddle/fluid/inference/libpaddle_fluid.*
-        ${FLUID_INSTALL_DIR}/paddle/fluid/inference/paddle_inference_api.h
-        DSTS ${FLUID_INFERENCE_INSTALL_DIR}/paddle/lib ${FLUID_INFERENCE_INSTALL_DIR}/paddle/include
-        )
-=======
   SRCS ${FLUID_INSTALL_DIR}/paddle/fluid/inference/libpaddle_fluid.*
        ${FLUID_INSTALL_DIR}/paddle/fluid/inference/paddle_*.h
   DSTS ${FLUID_INFERENCE_INSTALL_DIR}/paddle/lib ${FLUID_INFERENCE_INSTALL_DIR}/paddle/include
 )
->>>>>>> e65cbd3b
 
 add_custom_target(inference_lib_dist DEPENDS third_party inference_api_lib)
 
