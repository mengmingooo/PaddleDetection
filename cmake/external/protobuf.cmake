# Copyright (c) 2016 PaddlePaddle Authors. All Rights Reserve.
# 
# Licensed under the Apache License, Version 2.0 (the "License");
# you may not use this file except in compliance with the License.
# You may obtain a copy of the License at
# 
# http://www.apache.org/licenses/LICENSE-2.0
# 
# Unless required by applicable law or agreed to in writing, software
# distributed under the License is distributed on an "AS IS" BASIS,
# WITHOUT WARRANTIES OR CONDITIONS OF ANY KIND, either express or implied.
# See the License for the specific language governing permissions and
# limitations under the License.

<<<<<<< HEAD
FIND_PACKAGE(Protobuf REQUIRED)
IF(Protobuf_FOUND)
    # Check protobuf library version.
    execute_process(COMMAND ${PROTOBUF_PROTOC_EXECUTABLE} --version
        OUTPUT_VARIABLE PROTOBUF_VERSION)
    string(REPLACE "libprotoc " "" PROTOBUF_VERSION ${PROTOBUF_VERSION})
    #MESSAGE("PROTOBUF_INCLUDE_DIR: " ${PROTOBUF_INCLUDE_DIR})
    #MESSAGE("PROTOBUF_LITE_LIBRARY: " ${PROTOBUF_LITE_LIBRARY})
    #MESSAGE("PROTOBUF_LIBRARY: " ${PROTOBUF_LIBRARY})
    #MESSAGE("PROTOBUF_PROTOC_LIBRARY: " ${PROTOBUF_PROTOC_LIBRARY})
    #MESSAGE("PROTOBUF_PROTOC_EXECUTABLE: " ${PROTOBUF_PROTOC_EXECUTABLE})

    set(PROTOBUF_3 OFF)
    if (${PROTOBUF_VERSION} VERSION_GREATER "3.0.0" OR ${PROTOBUF_VERSION} VERSION_EQUAL "3.0.0")
        set(PROTOBUF_3 ON)
    endif()
ELSE()

    INCLUDE(ExternalProject)

=======
INCLUDE(ExternalProject)

FIND_PACKAGE(Protobuf 3.1)

IF(PROTOBUF_FOUND)
    EXEC_PROGRAM(${PROTOBUF_PROTOC_EXECUTABLE} ARGS --version OUTPUT_VARIABLE PROTOBUF_VERSION)
    STRING(REGEX MATCH "[0-9]+.[0-9]+" PROTOBUF_VERSION "${PROTOBUF_VERSION}")
    IF (${PROTOBUF_VERSION} VERSION_LESS "3.1.0")
        SET(PROTOBUF_FOUND OFF)
    ENDIF()
ENDIF(PROTOBUF_FOUND)

IF(NOT PROTOBUF_FOUND)
>>>>>>> 51c45854
    SET(PROTOBUF_SOURCES_DIR ${THIRD_PARTY_PATH}/protobuf)
    SET(PROTOBUF_INSTALL_DIR ${THIRD_PARTY_PATH}/install/protobuf)
    SET(PROTOBUF_INCLUDE_DIR "${PROTOBUF_INSTALL_DIR}/include" CACHE PATH "protobuf include directory." FORCE)

    IF(WIN32)
        SET(PROTOBUF_LITE_LIBRARY
            "${PROTOBUF_INSTALL_DIR}/lib/libprotobuf-lite.lib" CACHE FILEPATH "protobuf lite library." FORCE)
        SET(PROTOBUF_LIBRARY
            "${PROTOBUF_INSTALL_DIR}/lib/libprotobuf.lib" CACHE FILEPATH "protobuf library." FORCE)
        SET(PROTOBUF_PROTOC_LIBRARY
            "${PROTOBUF_INSTALL_DIR}/lib/libprotoc.lib" CACHE FILEPATH "protoc library." FORCE)
        SET(PROTOBUF_PROTOC_EXECUTABLE "${PROTOBUF_INSTALL_DIR}/bin/protoc.exe" CACHE FILEPATH "protobuf executable." FORCE)
    ELSE(WIN32)
        SET(PROTOBUF_LITE_LIBRARY
            "${PROTOBUF_INSTALL_DIR}/lib/libprotobuf-lite.a" CACHE FILEPATH "protobuf lite library." FORCE)
        SET(PROTOBUF_LIBRARY
            "${PROTOBUF_INSTALL_DIR}/lib/libprotobuf.a" CACHE FILEPATH "protobuf library." FORCE)
        SET(PROTOBUF_PROTOC_LIBRARY
            "${PROTOBUF_INSTALL_DIR}/lib/libprotoc.a" CACHE FILEPATH "protoc library." FORCE)
        SET(PROTOBUF_PROTOC_EXECUTABLE "${PROTOBUF_INSTALL_DIR}/bin/protoc" CACHE FILEPATH "protobuf executable." FORCE)
    ENDIF(WIN32)

    ExternalProject_Add(
        protobuf
        ${EXTERNAL_PROJECT_LOG_ARGS}
        PREFIX          ${PROTOBUF_SOURCES_DIR}
        UPDATE_COMMAND  ""
        DEPENDS         zlib
        GIT_REPOSITORY  "https://github.com/google/protobuf.git"
        GIT_TAG         "9f75c5aa851cd877fb0d93ccc31b8567a6706546"
        CONFIGURE_COMMAND
        ${CMAKE_COMMAND} ${PROTOBUF_SOURCES_DIR}/src/protobuf/cmake
        -Dprotobuf_BUILD_TESTS=OFF
        -DZLIB_ROOT:FILEPATH=${ZLIB_ROOT}
        -DCMAKE_POSITION_INDEPENDENT_CODE=ON
        -DCMAKE_BUILD_TYPE=Release
        -DCMAKE_INSTALL_PREFIX=${PROTOBUF_INSTALL_DIR}
        -DCMAKE_INSTALL_LIBDIR=lib
<<<<<<< HEAD
        )

    LIST(APPEND external_project_dependencies protobuf)
ENDIF()
=======
    )

    LIST(APPEND external_project_dependencies protobuf)
ENDIF(NOT PROTOBUF_FOUND)
>>>>>>> 51c45854

INCLUDE_DIRECTORIES(${PROTOBUF_INCLUDE_DIR})<|MERGE_RESOLUTION|>--- conflicted
+++ resolved
@@ -12,28 +12,6 @@
 # See the License for the specific language governing permissions and
 # limitations under the License.
 
-<<<<<<< HEAD
-FIND_PACKAGE(Protobuf REQUIRED)
-IF(Protobuf_FOUND)
-    # Check protobuf library version.
-    execute_process(COMMAND ${PROTOBUF_PROTOC_EXECUTABLE} --version
-        OUTPUT_VARIABLE PROTOBUF_VERSION)
-    string(REPLACE "libprotoc " "" PROTOBUF_VERSION ${PROTOBUF_VERSION})
-    #MESSAGE("PROTOBUF_INCLUDE_DIR: " ${PROTOBUF_INCLUDE_DIR})
-    #MESSAGE("PROTOBUF_LITE_LIBRARY: " ${PROTOBUF_LITE_LIBRARY})
-    #MESSAGE("PROTOBUF_LIBRARY: " ${PROTOBUF_LIBRARY})
-    #MESSAGE("PROTOBUF_PROTOC_LIBRARY: " ${PROTOBUF_PROTOC_LIBRARY})
-    #MESSAGE("PROTOBUF_PROTOC_EXECUTABLE: " ${PROTOBUF_PROTOC_EXECUTABLE})
-
-    set(PROTOBUF_3 OFF)
-    if (${PROTOBUF_VERSION} VERSION_GREATER "3.0.0" OR ${PROTOBUF_VERSION} VERSION_EQUAL "3.0.0")
-        set(PROTOBUF_3 ON)
-    endif()
-ELSE()
-
-    INCLUDE(ExternalProject)
-
-=======
 INCLUDE(ExternalProject)
 
 FIND_PACKAGE(Protobuf 3.1)
@@ -47,7 +25,6 @@
 ENDIF(PROTOBUF_FOUND)
 
 IF(NOT PROTOBUF_FOUND)
->>>>>>> 51c45854
     SET(PROTOBUF_SOURCES_DIR ${THIRD_PARTY_PATH}/protobuf)
     SET(PROTOBUF_INSTALL_DIR ${THIRD_PARTY_PATH}/install/protobuf)
     SET(PROTOBUF_INCLUDE_DIR "${PROTOBUF_INSTALL_DIR}/include" CACHE PATH "protobuf include directory." FORCE)
@@ -86,16 +63,9 @@
         -DCMAKE_BUILD_TYPE=Release
         -DCMAKE_INSTALL_PREFIX=${PROTOBUF_INSTALL_DIR}
         -DCMAKE_INSTALL_LIBDIR=lib
-<<<<<<< HEAD
-        )
-
-    LIST(APPEND external_project_dependencies protobuf)
-ENDIF()
-=======
     )
 
     LIST(APPEND external_project_dependencies protobuf)
 ENDIF(NOT PROTOBUF_FOUND)
->>>>>>> 51c45854
 
 INCLUDE_DIRECTORIES(${PROTOBUF_INCLUDE_DIR})