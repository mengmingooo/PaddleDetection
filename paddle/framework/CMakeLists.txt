--- conflicted
+++ resolved
@@ -38,20 +38,11 @@
 cc_library(paddle_pybind SHARED
     SRCS pybind.cc
     DEPS pybind python backward
-<<<<<<< HEAD
     fc_op
     sgd_op
     add_op
     mean_op
     cross_entropy_op
     recurrent_op
-    uniform_random_op)
-=======
-	fc_op
-	sgd_op
-	add_op
-	mean_op
-	cross_entropy_op
-	fill_zeros_like_op
-	recurrent_op)
->>>>>>> f879b030
+    uniform_random_op
+    fill_zeros_like_op)