// Copyright (c) 2018 PaddlePaddle Authors. All Rights Reserved.
//
// Licensed under the Apache License, Version 2.0 (the "License");
// you may not use this file except in compliance with the License.
// You may obtain a copy of the License at
//
//     http://www.apache.org/licenses/LICENSE-2.0
//
// Unless required by applicable law or agreed to in writing, software
// distributed under the License is distributed on an "AS IS" BASIS,
// WITHOUT WARRANTIES OR CONDITIONS OF ANY KIND, either express or implied.
// See the License for the specific language governing permissions and
// limitations under the License.

#include "paddle/fluid/inference/analysis/analyzer.h"
#include <gtest/gtest.h>
#include "paddle/fluid/framework/ir/fuse_pass_base.h"
#include "paddle/fluid/framework/ir/pass.h"
#include "paddle/fluid/inference/analysis/ut_helper.h"
#include "paddle/fluid/inference/api/analysis_predictor.h"
#include "paddle/fluid/inference/api/helper.h"
#include "paddle/fluid/inference/api/paddle_inference_api.h"
#include "paddle/fluid/platform/profiler.h"

DEFINE_string(infer_model, "", "model path for LAC");
DEFINE_string(infer_data, "", "data file for LAC");
DEFINE_int32(batch_size, 1, "batch size.");
DEFINE_int32(burning, 0, "Burning before repeat.");
DEFINE_int32(repeat, 1, "Running the inference program repeat times.");
DEFINE_bool(test_all_data, false, "Test the all dataset in data file.");

namespace paddle {
namespace inference {
namespace analysis {

struct DataRecord {
  std::vector<int64_t> data;
  std::vector<size_t> lod;
  // for dataset and nextbatch
  size_t batch_iter{0};
  std::vector<std::vector<size_t>> batched_lods;
  std::vector<std::vector<int64_t>> batched_datas;
  std::vector<std::vector<int64_t>> datasets;
  DataRecord() = default;
  explicit DataRecord(const std::string &path, int batch_size = 1) {
    Load(path);
    Prepare(batch_size);
    batch_iter = 0;
  }
  void Load(const std::string &path) {
    std::ifstream file(path);
    std::string line;
    int num_lines = 0;
    datasets.resize(0);
    while (std::getline(file, line)) {
      num_lines++;
      std::vector<std::string> data;
      split(line, ';', &data);
      std::vector<int64_t> words_ids;
      split_to_int64(data[1], ' ', &words_ids);
      datasets.emplace_back(words_ids);
    }
  }
  void Prepare(int bs) {
    if (bs == 1) {
      batched_datas = datasets;
      for (auto one_sentence : datasets) {
        batched_lods.push_back({0, one_sentence.size()});
      }
    } else {
      std::vector<int64_t> one_batch;
      std::vector<size_t> lod{0};
      int bs_id = 0;
      for (auto one_sentence : datasets) {
        bs_id++;
        one_batch.insert(one_batch.end(), one_sentence.begin(),
                         one_sentence.end());
        lod.push_back(lod.back() + one_sentence.size());
        if (bs_id == bs) {
          bs_id = 0;
          batched_datas.push_back(one_batch);
          batched_lods.push_back(lod);
          one_batch.clear();
          one_batch.resize(0);
          lod.clear();
          lod.resize(0);
          lod.push_back(0);
        }
      }
      if (one_batch.size() != 0) {
        batched_datas.push_back(one_batch);
        batched_lods.push_back(lod);
      }
    }
  }
  DataRecord NextBatch() {
    DataRecord data;
    data.data = batched_datas[batch_iter];
    data.lod = batched_lods[batch_iter];
    batch_iter++;
    if (batch_iter >= batched_datas.size()) {
      batch_iter = 0;
    }
    return data;
  }
};

void GetOneBatch(std::vector<PaddleTensor> *input_slots, DataRecord *data,
                 int batch_size) {
  auto one_batch = data->NextBatch();
  PaddleTensor input_tensor;
  input_tensor.name = "word";
  input_tensor.shape.assign({static_cast<int>(one_batch.data.size()), 1});
  input_tensor.lod.assign({one_batch.lod});
  input_tensor.dtype = PaddleDType::INT64;
  TensorAssignData<int64_t>(&input_tensor, {one_batch.data});
  PADDLE_ENFORCE_EQ(batch_size, static_cast<int>(one_batch.lod.size() - 1));
  input_slots->assign({input_tensor});
}
<<<<<<< HEAD

static void PrintTime(const double latency, const int bs, const int repeat) {
  LOG(INFO) << "===========profile result===========";
  LOG(INFO) << "batch_size: " << bs << ", repeat: " << repeat
            << ", avg latency: " << latency / repeat << "ms";
  LOG(INFO) << "=====================================";
}

=======
>>>>>>> f76f42c2
void BenchAllData(const std::string &model_path, const std::string &data_file,
                  const int batch_size, const int repeat) {
  NativeConfig config;
  config.model_dir = model_path;
  config.use_gpu = false;
  config.device = 0;
  config.specify_input_name = true;
  std::vector<PaddleTensor> input_slots, outputs_slots;
  DataRecord data(data_file, batch_size);
  auto predictor =
      CreatePaddlePredictor<NativeConfig, PaddleEngineKind::kNative>(config);
  GetOneBatch(&input_slots, &data, batch_size);
  for (int i = 0; i < FLAGS_burning; i++) {
    predictor->Run(input_slots, &outputs_slots);
  }
  Timer timer;
  double sum = 0;
  for (int i = 0; i < repeat; i++) {
    for (size_t bid = 0; bid < data.batched_datas.size(); ++bid) {
      GetOneBatch(&input_slots, &data, batch_size);
      timer.tic();
      predictor->Run(input_slots, &outputs_slots);
      sum += timer.toc();
    }
  }
  PrintTime(batch_size, repeat, 1, 0, sum / repeat);
}

const int64_t lac_ref_data[] = {24, 25, 25, 25, 38, 30, 31, 14, 15, 44, 24, 25,
                                25, 25, 25, 25, 44, 24, 25, 25, 25, 36, 42, 43,
                                44, 14, 15, 44, 14, 15, 44, 14, 15, 44, 38, 39,
                                14, 15, 44, 22, 23, 23, 23, 23, 23, 23, 23};

void TestLACPrediction(const std::string &model_path,
                       const std::string &data_file, const int batch_size,
                       const int repeat, bool test_all_data,
                       bool use_analysis = false) {
  NativeConfig config;
  config.model_dir = model_path;
  config.use_gpu = false;
  config.device = 0;
  config.specify_input_name = true;
  std::vector<PaddleTensor> input_slots, outputs_slots, ref_outputs_slots;
  DataRecord data(data_file, batch_size);
  GetOneBatch(&input_slots, &data, batch_size);
  std::unique_ptr<PaddlePredictor> predictor;
  if (use_analysis) {
    AnalysisConfig cfg;
    cfg.model_dir = model_path;
    cfg.use_gpu = false;
    cfg.device = 0;
    cfg.specify_input_name = true;
    cfg.enable_ir_optim = true;
    cfg.ir_passes.push_back("fc_gru_fuse_pass");
    predictor =
        CreatePaddlePredictor<AnalysisConfig, PaddleEngineKind::kAnalysis>(cfg);
  } else {
    predictor =
        CreatePaddlePredictor<NativeConfig, PaddleEngineKind::kNative>(config);
  }
  for (int i = 0; i < FLAGS_burning; i++) {
    predictor->Run(input_slots, &outputs_slots);
  }
  Timer timer;
  if (test_all_data) {
    double sum = 0;
    for (int i = 0; i < repeat; i++) {
      for (size_t bid = 0; bid < data.batched_datas.size(); ++bid) {
        GetOneBatch(&input_slots, &data, batch_size);
        timer.tic();
        predictor->Run(input_slots, &outputs_slots);
        sum += timer.toc();
      }
    }
    PrintTime(sum, batch_size, repeat);
    return;
  }
  timer.tic();
  for (int i = 0; i < repeat; i++) {
    predictor->Run(input_slots, &outputs_slots);
  }
<<<<<<< HEAD
  PrintTime(timer.toc(), batch_size, repeat);

  // check result
=======
  PrintTime(batch_size, repeat, 1, 0, timer.toc() / repeat);
>>>>>>> f76f42c2
  EXPECT_EQ(outputs_slots.size(), 1UL);
  auto &out = outputs_slots[0];
  size_t size = std::accumulate(out.shape.begin(), out.shape.end(), 1,
                                [](int a, int b) { return a * b; });
  size_t batch1_size = sizeof(lac_ref_data) / sizeof(int64_t);
  PADDLE_ENFORCE_GT(size, 0);
  EXPECT_GE(size, batch1_size);
  int64_t *pdata = static_cast<int64_t *>(out.data.data());
  for (size_t i = 0; i < batch1_size; ++i) {
    EXPECT_EQ(pdata[i], lac_ref_data[i]);
  }

  if (use_analysis) {
    // run once for comparion as reference
    auto ref_predictor =
        CreatePaddlePredictor<NativeConfig, PaddleEngineKind::kNative>(config);
    ref_predictor->Run(input_slots, &ref_outputs_slots);
    EXPECT_EQ(ref_outputs_slots.size(), outputs_slots.size());
    auto &ref_out = ref_outputs_slots[0];
    size_t ref_size =
        std::accumulate(ref_out.shape.begin(), ref_out.shape.end(), 1,
                        [](int a, int b) { return a * b; });
    EXPECT_EQ(size, ref_size);
    int64_t *pdata_ref = static_cast<int64_t *>(ref_out.data.data());
    for (size_t i = 0; i < size; ++i) {
      EXPECT_EQ(pdata_ref[i], pdata[i]);
    }

    AnalysisPredictor *analysis_predictor =
        dynamic_cast<AnalysisPredictor *>(predictor.get());
    auto &fuse_statis = analysis_predictor->analysis_argument()
                            .Get<std::unordered_map<std::string, int>>(
                                framework::ir::kFuseStatisAttr);
    for (auto &item : fuse_statis) {
      LOG(INFO) << "fused " << item.first << " " << item.second;
    }
    int num_ops = 0;
    for (auto &node :
         analysis_predictor->analysis_argument().main_dfg->nodes.nodes()) {
      if (node->IsFunction()) {
        ++num_ops;
      }
    }
    LOG(INFO) << "has num ops: " << num_ops;
    ASSERT_TRUE(fuse_statis.count("fc_fuse"));
    // ASSERT_TRUE(fuse_statis.count("fc_gru_fuse"));
    LOG(INFO) << "fc fuse num:" << fuse_statis.at("fc_fuse");
    // LOG(INFO) << "fc gru fuse num:" << fuse_statis.at("fc_gru_fuse");
  }
}

TEST(Analyzer_LAC, native) {
  LOG(INFO) << "LAC with native";
  TestLACPrediction(FLAGS_infer_model, FLAGS_infer_data, FLAGS_batch_size,
                    FLAGS_repeat, FLAGS_test_all_data);
}

TEST(Analyzer_LAC, analysis) {
  LOG(INFO) << "LAC with analysis";
  TestLACPrediction(FLAGS_infer_model, FLAGS_infer_data, FLAGS_batch_size,
                    FLAGS_repeat, FLAGS_test_all_data, true);
}

}  // namespace analysis
}  // namespace inference
}  // namespace paddle<|MERGE_RESOLUTION|>--- conflicted
+++ resolved
@@ -117,17 +117,7 @@
   PADDLE_ENFORCE_EQ(batch_size, static_cast<int>(one_batch.lod.size() - 1));
   input_slots->assign({input_tensor});
 }
-<<<<<<< HEAD
-
-static void PrintTime(const double latency, const int bs, const int repeat) {
-  LOG(INFO) << "===========profile result===========";
-  LOG(INFO) << "batch_size: " << bs << ", repeat: " << repeat
-            << ", avg latency: " << latency / repeat << "ms";
-  LOG(INFO) << "=====================================";
-}
-
-=======
->>>>>>> f76f42c2
+
 void BenchAllData(const std::string &model_path, const std::string &data_file,
                   const int batch_size, const int repeat) {
   NativeConfig config;
@@ -209,13 +199,9 @@
   for (int i = 0; i < repeat; i++) {
     predictor->Run(input_slots, &outputs_slots);
   }
-<<<<<<< HEAD
-  PrintTime(timer.toc(), batch_size, repeat);
+  PrintTime(batch_size, repeat, 1, 0, timer.toc() / repeat);
 
   // check result
-=======
-  PrintTime(batch_size, repeat, 1, 0, timer.toc() / repeat);
->>>>>>> f76f42c2
   EXPECT_EQ(outputs_slots.size(), 1UL);
   auto &out = outputs_slots[0];
   size_t size = std::accumulate(out.shape.begin(), out.shape.end(), 1,
