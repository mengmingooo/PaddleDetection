--- conflicted
+++ resolved
@@ -26,17 +26,9 @@
 #include "paddle/fluid/platform/nccl_helper.h"
 #endif
 
-<<<<<<< HEAD
-#include "paddle/fluid/framework/details/all_reduce_op_handle.h"
-#include "paddle/fluid/framework/details/broadcast_op_handle.h"
-#include "paddle/fluid/framework/details/computation_op_handle.h"
-#include "paddle/fluid/framework/details/reduce_op_handle.h"
-#include "paddle/fluid/framework/details/scale_loss_grad_op_handle.h"
-=======
 #include "paddle/fluid/framework/details/fast_threaded_ssa_graph_executor.h"
 #include "paddle/fluid/framework/details/multi_devices_graph_check_pass.h"
 #include "paddle/fluid/framework/details/multi_devices_graph_print_pass.h"
->>>>>>> 3c5c6e74
 #include "paddle/fluid/framework/details/scope_buffered_ssa_graph_executor.h"
 #include "paddle/fluid/framework/details/threaded_ssa_graph_executor.h"
 #include "paddle/fluid/platform/profiler.h"
@@ -193,49 +185,40 @@
 // Step 3. Convert main_program to SSA form and dependency graph. Also, insert
 // ncclOp
 #ifdef PADDLE_WITH_CUDA
-<<<<<<< HEAD
-    std::unique_ptr<ir::Graph> graph = ApplyParallelExecutorPass(
-        main_program, member_->places_, loss_var_name, params,
-        member_->local_scopes_, member_->use_cuda_, build_strategy,
-        member_->nccl_ctxs_.get());
-
-    auto max_memory_size = GetEagerDeletionThreshold();
-    if (max_memory_size >= 0) {
-      for (auto &place : member_->places_) {
-        if (!platform::is_gpu_place(place)) continue;
-        auto gpu_place = boost::get<platform::CUDAPlace>(place);
-        if (gcs_[gpu_place.device] == nullptr) {
-          ref_cnts_[gpu_place.device].reset(new details::ReferenceCountMap());
-          cur_ref_cnts_[gpu_place.device].reset(
-              new details::AtomicReferenceCountMap());
-          gcs_[gpu_place.device].reset(
-              new StreamGarbageCollector<Tensor>(gpu_place, max_memory_size));
-        }
-      }
-      if (!gcs_.empty()) {
-        auto ref_cnt_pass =
-            ir::PassRegistry::Instance().Get("reference_count_pass");
-        ref_cnt_pass->SetNotOwned(details::kGlobalReferenceCount, &ref_cnts_);
-        ref_cnt_pass->SetNotOwned(details::kCurReferenceCount, &cur_ref_cnts_);
-        ref_cnt_pass->SetNotOwned(details::kGarbageCollector, &gcs_);
-        graph = ref_cnt_pass->Apply(std::move(graph));
-        graph->SetNotOwned("garbage_collector", &gcs_);
-      }
-    }
-=======
   std::unique_ptr<ir::Graph> graph = ApplyParallelExecutorPass(
       main_program, member_->places_, loss_var_name, params,
       member_->local_scopes_, member_->use_cuda_, build_strategy,
       member_->nccl_ctxs_.get());
->>>>>>> 3c5c6e74
+
+  auto max_memory_size = GetEagerDeletionThreshold();
+  if (max_memory_size >= 0) {
+    for (auto &place : member_->places_) {
+      if (!platform::is_gpu_place(place)) continue;
+      auto gpu_place = boost::get<platform::CUDAPlace>(place);
+      if (gcs_[gpu_place.device] == nullptr) {
+        ref_cnts_[gpu_place.device].reset(new details::ReferenceCountMap());
+        cur_ref_cnts_[gpu_place.device].reset(
+            new details::AtomicReferenceCountMap());
+        gcs_[gpu_place.device].reset(
+            new StreamGarbageCollector<Tensor>(gpu_place, max_memory_size));
+      }
+    }
+    if (!gcs_.empty()) {
+      auto ref_cnt_pass =
+          ir::PassRegistry::Instance().Get("reference_count_pass");
+      ref_cnt_pass->SetNotOwned(details::kGlobalReferenceCount, &ref_cnts_);
+      ref_cnt_pass->SetNotOwned(details::kCurReferenceCount, &cur_ref_cnts_);
+      ref_cnt_pass->SetNotOwned(details::kGarbageCollector, &gcs_);
+      graph = ref_cnt_pass->Apply(std::move(graph));
+      graph->SetNotOwned("garbage_collector", &gcs_);
+    }
+  }
 #else
   std::unique_ptr<ir::Graph> graph = ApplyParallelExecutorPass(
       main_program, member_->places_, loss_var_name, params,
       member_->local_scopes_, member_->use_cuda_, build_strategy);
 #endif
 
-<<<<<<< HEAD
-=======
   if (exec_strategy.type_ == ExecutionStrategy::kDefault) {
     member_->executor_.reset(new details::ThreadedSSAGraphExecutor(
         exec_strategy, member_->local_scopes_, places, std::move(graph)));
@@ -244,7 +227,6 @@
         exec_strategy, member_->local_scopes_, places, std::move(graph)));
   }
 
->>>>>>> 3c5c6e74
   member_->executor_.reset(new details::ScopeBufferedSSAGraphExecutor(
       exec_strategy, member_->local_scopes_, std::move(var_infos),
       member_->places_, std::move(member_->executor_)));
@@ -414,11 +396,7 @@
 USE_PASS(graph_viz_pass);
 USE_PASS(multi_devices_pass);
 USE_PASS(multi_devices_check_pass);
-<<<<<<< HEAD
 USE_PASS(multi_devices_print_pass);
 #ifdef PADDLE_WITH_CUDA
 USE_PASS(reference_count_pass);
-#endif
-=======
-USE_PASS(multi_devices_print_pass);
->>>>>>> 3c5c6e74
+#endif