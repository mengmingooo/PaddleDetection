/* Copyright (c) 2016 PaddlePaddle Authors. All Rights Reserved.

Licensed under the Apache License, Version 2.0 (the "License");
you may not use this file except in compliance with the License.
You may obtain a copy of the License at

    http://www.apache.org/licenses/LICENSE-2.0

Unless required by applicable law or agreed to in writing, software
distributed under the License is distributed on an "AS IS" BASIS,
WITHOUT WARRANTIES OR CONDITIONS OF ANY KIND, either express or implied.
See the License for the specific language governing permissions and
limitations under the License. */

#include "paddle/fluid/framework/executor.h"

#include "paddle/fluid/framework/channel.h"
#include "paddle/fluid/framework/feed_fetch_method.h"
#include "paddle/fluid/framework/lod_rank_table.h"
#include "paddle/fluid/framework/lod_tensor_array.h"
#include "paddle/fluid/framework/op_registry.h"
#include "paddle/fluid/framework/reader.h"
#include "paddle/fluid/platform/place.h"
#include "paddle/fluid/platform/profiler.h"

DECLARE_bool(benchmark);
DEFINE_bool(check_nan_inf, false,
            "Checking whether operator produce NAN/INF or not. It will be "
            "extremely slow so please use this flag wisely.");

namespace paddle {
namespace framework {
namespace {
// block id starts from 0. This id is used to represent the codeblock
// wrapping the first block 0.
int kProgramId = -1;
}  // namespace

ExecutorPrepareContext::ExecutorPrepareContext(
    const framework::ProgramDesc& prog, size_t block_id)
    : prog_(prog), block_id_(block_id) {}

ExecutorPrepareContext::~ExecutorPrepareContext() {
  VLOG(5) << "destroy ExecutorPrepareContext";
}

Executor::Executor(const platform::Place& place) : place_(place) {}

void InitializeVariable(Variable* var, proto::VarType::Type var_type) {
  if (var_type == proto::VarType::LOD_TENSOR) {
    var->GetMutable<LoDTensor>();
  } else if (var_type == proto::VarType::SELECTED_ROWS) {
    var->GetMutable<SelectedRows>();
  } else if (var_type == proto::VarType::FEED_MINIBATCH) {
    var->GetMutable<FeedFetchList>();
  } else if (var_type == proto::VarType::FETCH_LIST) {
    var->GetMutable<FeedFetchList>();
  } else if (var_type == proto::VarType::STEP_SCOPES) {
    var->GetMutable<std::vector<framework::Scope>>();
  } else if (var_type == proto::VarType::LOD_RANK_TABLE) {
    var->GetMutable<LoDRankTable>();
  } else if (var_type == proto::VarType::LOD_TENSOR_ARRAY) {
    var->GetMutable<LoDTensorArray>();
  } else if (var_type == proto::VarType::PLACE_LIST) {
    var->GetMutable<platform::PlaceList>();
  } else if (var_type == proto::VarType::READER) {
    var->GetMutable<ReaderHolder>();
  } else if (var_type == proto::VarType::CHANNEL) {
    var->GetMutable<ChannelHolder>();
  } else if (var_type == proto::VarType::RAW) {
    // GetMutable will be called in operator
  } else {
    PADDLE_THROW(
        "Variable type %d is not in "
        "[LOD_TENSOR, SELECTED_ROWS, FEED_MINIBATCH, FETCH_LIST, "
        "LOD_RANK_TABLE, PLACE_LIST, READER, CHANNEL, RAW]",
        var_type);
  }
}

static void CheckTensorNANOrInf(const std::string& name,
                                const framework::Tensor& tensor) {
  if (tensor.memory_size() == 0) {
    return;
  }
  if (tensor.type().hash_code() != typeid(float).hash_code() &&
      tensor.type().hash_code() != typeid(double).hash_code()) {
    return;
  }
  PADDLE_ENFORCE(!framework::TensorContainsInf(tensor),
                 "Tensor %s contains Inf", name);
  PADDLE_ENFORCE(!framework::TensorContainsNAN(tensor),
                 "Tensor %s contains NAN", name);
}

void Executor::CreateVariables(const ProgramDesc& pdesc, Scope* scope,
                               int block_id) {
  auto& global_block = pdesc.Block(block_id);

  const Scope* ancestor_scope = scope;
  while (ancestor_scope->parent()) {
    ancestor_scope = ancestor_scope->parent();
  }

  if (ancestor_scope != scope) {
    for (auto& var : global_block.AllVars()) {
      if (var->Name() == framework::kEmptyVarName) {
        continue;
      }

      if (var->Persistable()) {
        auto* ptr = const_cast<Scope*>(ancestor_scope)->Var(var->Name());
        CreateTensor(ptr, var->GetType());
        VLOG(3) << "Create Variable " << var->Name()
                << " global, which pointer is " << ptr;
      } else {
        auto* ptr = scope->Var(var->Name());
        CreateTensor(ptr, var->GetType());
        VLOG(3) << "Create Variable " << var->Name()
                << " locally, which pointer is " << ptr;
      }
    }
  } else {
    for (auto& var : global_block.AllVars()) {
      auto* ptr = scope->Var(var->Name());
      CreateTensor(ptr, var->GetType());
      VLOG(3) << "Create variable " << var->Name() << ", which pointer is "
              << ptr;
    }
  }
}

void Executor::Run(const ProgramDesc& pdesc, Scope* scope, int block_id,
                   bool create_local_scope, bool create_vars) {
  platform::RecordBlock b(block_id);
  auto ctx = Prepare(pdesc, block_id);
  RunPreparedContext(ctx.get(), scope, create_local_scope, create_vars);
}

// Check whether the block already has feed operators and feed_holder.
// Return false if the block does not have any feed operators.
// If some feed operators have been prepended to the block, check that
// the info contained in these feed operators matches the feed_targets
// and feed_holder_name. Raise exception when any mismatch is found.
// Return true if the block has feed operators and holder of matching info.
static bool has_feed_operators(
    const BlockDesc& block,
    std::map<std::string, const LoDTensor*>& feed_targets,
    const std::string& feed_holder_name) {
  size_t feed_count = 0;
  for (auto* op : block.AllOps()) {
    if (op->Type() == kFeedOpType) {
      feed_count++;
      PADDLE_ENFORCE_EQ(op->Input("X")[0], feed_holder_name,
                        "Input to feed op should be '%s'", feed_holder_name);
      std::string feed_target_name = op->Output("Out")[0];
      PADDLE_ENFORCE(
          feed_targets.find(feed_target_name) != feed_targets.end(),
          "Feed operator output name '%s' cannot be found in 'feed_targets'",
          feed_target_name);
    }
  }

  if (feed_count > 0) {
    PADDLE_ENFORCE_EQ(
        feed_count, feed_targets.size(),
        "The number of feed operators should match 'feed_targets'");

    // When feed operator are present, so should be feed_holder
    auto var = block.FindVar(feed_holder_name);
    PADDLE_ENFORCE_NOT_NULL(var, "Block should already have a '%s' variable",
                            feed_holder_name);
    PADDLE_ENFORCE_EQ(var->GetType(), proto::VarType::FEED_MINIBATCH,
                      "'%s' variable should be 'FEED_MINIBATCH' type",
                      feed_holder_name);
  }

  return feed_count > 0;
}

// Check whether the block already has fetch operators and fetch_holder.
// Return false if the block does not have any fetch operators.
// If some fetch operators have been appended to the block, check that
// the info contained in these fetch operators matches the fetch_targets
// and fetch_holder_name. Raise exception when any mismatch is found.
// Return true if the block has fetch operators and holder of matching info.
static bool has_fetch_operators(
    const BlockDesc& block, std::map<std::string, LoDTensor*>& fetch_targets,
    const std::string& fetch_holder_name) {
  size_t fetch_count = 0;
  for (auto* op : block.AllOps()) {
    if (op->Type() == kFetchOpType) {
      fetch_count++;
      PADDLE_ENFORCE_EQ(op->Output("Out")[0], fetch_holder_name,
                        "Output of fetch op should be '%s'", fetch_holder_name);
      std::string fetch_target_name = op->Input("X")[0];
      PADDLE_ENFORCE(
          fetch_targets.find(fetch_target_name) != fetch_targets.end(),
          "Fetch operator input name '%s' cannot be found in 'fetch_targets'",
          fetch_target_name);
    }
  }

  if (fetch_count > 0) {
    PADDLE_ENFORCE_EQ(
        fetch_count, fetch_targets.size(),
        "The number of fetch operators should match 'fetch_targets'");

    // When fetch operator are present, so should be fetch_holder
    auto var = block.FindVar(fetch_holder_name);
    PADDLE_ENFORCE_NOT_NULL(var, "Block should already have a '%s' variable",
                            fetch_holder_name);
    PADDLE_ENFORCE_EQ(var->GetType(), proto::VarType::FETCH_LIST,
                      "'%s' variable should be 'FETCH_LIST' type",
                      fetch_holder_name);
  }

  return fetch_count > 0;
}

void Executor::Run(const ProgramDesc& program, Scope* scope,
                   std::map<std::string, const LoDTensor*>& feed_targets,
                   std::map<std::string, LoDTensor*>& fetch_targets,
                   bool create_vars, const std::string& feed_holder_name,
                   const std::string& fetch_holder_name) {
  platform::RecordBlock b(kProgramId);
  bool has_feed_ops =
      has_feed_operators(program.Block(0), feed_targets, feed_holder_name);
  bool has_fetch_ops =
      has_fetch_operators(program.Block(0), fetch_targets, fetch_holder_name);

  ProgramDesc* copy_program = const_cast<ProgramDesc*>(&program);
  if (!has_feed_ops || !has_fetch_ops) {
    copy_program = std::unique_ptr<ProgramDesc>(new ProgramDesc(program)).get();
  }

  auto* global_block = copy_program->MutableBlock(0);

  if (!has_feed_ops) {
    // create feed_holder variable
    auto* feed_holder = global_block->Var(feed_holder_name);
    feed_holder->SetType(proto::VarType::FEED_MINIBATCH);
    feed_holder->SetPersistable(true);

    int i = 0;
    for (auto& feed_target : feed_targets) {
      std::string var_name = feed_target.first;
      VLOG(3) << "feed target's name: " << var_name;

      // prepend feed op
      auto* op = global_block->PrependOp();
      op->SetType(kFeedOpType);
      op->SetInput("X", {feed_holder_name});
      op->SetOutput("Out", {var_name});
      op->SetAttr("col", {static_cast<int>(i)});
      op->CheckAttrs();

      i++;
    }
  }

  // map the data of feed_targets to feed_holder
  for (auto* op : global_block->AllOps()) {
    if (op->Type() == kFeedOpType) {
      std::string feed_target_name = op->Output("Out")[0];
      int idx = boost::get<int>(op->GetAttr("col"));
      SetFeedVariable(scope, *feed_targets[feed_target_name], feed_holder_name,
                      idx);
    }
  }

  if (!has_fetch_ops) {
    // create fetch_holder variable
    auto* fetch_holder = global_block->Var(fetch_holder_name);
    fetch_holder->SetType(proto::VarType::FETCH_LIST);
    fetch_holder->SetPersistable(true);

    int i = 0;
    for (auto& fetch_target : fetch_targets) {
      std::string var_name = fetch_target.first;
      VLOG(3) << "fetch target's name: " << var_name;

      // append fetch op
      auto* op = global_block->AppendOp();
      op->SetType(kFetchOpType);
      op->SetInput("X", {var_name});
      op->SetOutput("Out", {fetch_holder_name});
      op->SetAttr("col", {static_cast<int>(i)});
      op->CheckAttrs();

      i++;
    }
  }

  Run(*copy_program, scope, 0, create_vars, create_vars);

  // obtain the data of fetch_targets from fetch_holder
  for (auto* op : global_block->AllOps()) {
    if (op->Type() == kFetchOpType) {
      std::string fetch_target_name = op->Input("X")[0];
      int idx = boost::get<int>(op->GetAttr("col"));
      *fetch_targets[fetch_target_name] =
          GetFetchVariable(*scope, fetch_holder_name, idx);
    }
  }
}

std::unique_ptr<ExecutorPrepareContext> Executor::Prepare(
    const ProgramDesc& program, int block_id) {
  auto* ctx = new ExecutorPrepareContext(program, block_id);
  PADDLE_ENFORCE_LT(static_cast<size_t>(block_id), program.Size());
  auto& block = program.Block(block_id);
  for (auto& op_desc : block.AllOps()) {
    ctx->ops_.push_back(OpRegistry::CreateOp(*op_desc));
  }
  return std::unique_ptr<ExecutorPrepareContext>(ctx);
}

void Executor::RunPreparedContext(ExecutorPrepareContext* ctx, Scope* scope,
                                  bool create_local_scope, bool create_vars) {
  Scope* local_scope = scope;
  if (create_vars && create_local_scope) {
    local_scope = &scope->NewScope();
  }

<<<<<<< HEAD
  CreateVariables(ctx->prog_, local_scope, ctx->block_id_);
=======
        if (var->Persistable()) {
          auto* ptr = scope->Var(var->Name());
          InitializeVariable(ptr, var->GetType());
          VLOG(3) << "Create Variable " << var->Name()
                  << " global, which pointer is " << ptr;
        } else {
          auto* ptr = local_scope->Var(var->Name());
          InitializeVariable(ptr, var->GetType());
          VLOG(3) << "Create Variable " << var->Name()
                  << " locally, which pointer is " << ptr;
        }
      }
    } else {
      for (auto& var : block.AllVars()) {
        auto* ptr = local_scope->Var(var->Name());
        InitializeVariable(ptr, var->GetType());
        VLOG(3) << "Create variable " << var->Name() << ", which pointer is "
                << ptr;
      }
    }  // if (create_local_scope)
  }    // if (create_vars)
>>>>>>> 899827f2

  for (auto& op : ctx->ops_) {
    VLOG(3) << place_ << " " << op->DebugStringEx(local_scope);
    op->Run(*local_scope, place_);

    if (FLAGS_benchmark) {
      VLOG(2) << "Memory used after operator " + op->Type() + " running: "
              << memory::memory_usage(place_);
    }
    if (FLAGS_check_nan_inf) {
      for (auto& vname : op->OutputVars(true)) {
        auto* var = local_scope->FindVar(vname);
        if (var == nullptr) continue;
        if (var->IsType<framework::LoDTensor>()) {
          CheckTensorNANOrInf(vname, var->Get<framework::LoDTensor>());
        }
      }
    }
  }
  if (create_vars && create_local_scope) {
    scope->DeleteScope(local_scope);
  }
  if (FLAGS_benchmark) {
    VLOG(2) << "-------------------------------------------------------";
    VLOG(2) << "Memory used after deleting local scope: "
            << memory::memory_usage(place_);
    VLOG(2) << "-------------------------------------------------------";
  }
}

}  // namespace framework
}  // namespace paddle<|MERGE_RESOLUTION|>--- conflicted
+++ resolved
@@ -110,12 +110,12 @@
 
       if (var->Persistable()) {
         auto* ptr = const_cast<Scope*>(ancestor_scope)->Var(var->Name());
-        CreateTensor(ptr, var->GetType());
+        InitializeVariable(ptr, var->GetType());
         VLOG(3) << "Create Variable " << var->Name()
                 << " global, which pointer is " << ptr;
       } else {
         auto* ptr = scope->Var(var->Name());
-        CreateTensor(ptr, var->GetType());
+        InitializeVariable(ptr, var->GetType());
         VLOG(3) << "Create Variable " << var->Name()
                 << " locally, which pointer is " << ptr;
       }
@@ -123,7 +123,7 @@
   } else {
     for (auto& var : global_block.AllVars()) {
       auto* ptr = scope->Var(var->Name());
-      CreateTensor(ptr, var->GetType());
+      InitializeVariable(ptr, var->GetType());
       VLOG(3) << "Create variable " << var->Name() << ", which pointer is "
               << ptr;
     }
@@ -319,35 +319,12 @@
 void Executor::RunPreparedContext(ExecutorPrepareContext* ctx, Scope* scope,
                                   bool create_local_scope, bool create_vars) {
   Scope* local_scope = scope;
-  if (create_vars && create_local_scope) {
-    local_scope = &scope->NewScope();
-  }
-
-<<<<<<< HEAD
-  CreateVariables(ctx->prog_, local_scope, ctx->block_id_);
-=======
-        if (var->Persistable()) {
-          auto* ptr = scope->Var(var->Name());
-          InitializeVariable(ptr, var->GetType());
-          VLOG(3) << "Create Variable " << var->Name()
-                  << " global, which pointer is " << ptr;
-        } else {
-          auto* ptr = local_scope->Var(var->Name());
-          InitializeVariable(ptr, var->GetType());
-          VLOG(3) << "Create Variable " << var->Name()
-                  << " locally, which pointer is " << ptr;
-        }
-      }
-    } else {
-      for (auto& var : block.AllVars()) {
-        auto* ptr = local_scope->Var(var->Name());
-        InitializeVariable(ptr, var->GetType());
-        VLOG(3) << "Create variable " << var->Name() << ", which pointer is "
-                << ptr;
-      }
-    }  // if (create_local_scope)
-  }    // if (create_vars)
->>>>>>> 899827f2
+  if (create_vars) {
+    if (create_local_scope) {
+      local_scope = &scope->NewScope();
+    }
+    CreateVariables(ctx->prog_, local_scope, ctx->block_id_);
+  }
 
   for (auto& op : ctx->ops_) {
     VLOG(3) << place_ << " " << op->DebugStringEx(local_scope);
