--- conflicted
+++ resolved
@@ -173,13 +173,6 @@
   set(DISTRIBUTE_COMPILE_FLAGS "-Wno-non-virtual-dtor -Wno-error=non-virtual-dtor -Wno-error=delete-non-virtual-dtor")
   set_source_files_properties(executor.cc PROPERTIES COMPILE_FLAGS ${DISTRIBUTE_COMPILE_FLAGS})
 else()
-<<<<<<< HEAD
-  if(NOT WIN32)
-    cc_library(executor SRCS executor.cc DEPS op_registry device_context scope framework_proto glog lod_rank_table feed_fetch_method graph_to_program_pass ngraph_operator variable_helper garbage_collector)
-  else(NOT WIN32)
-    cc_library(executor SRCS executor.cc DEPS op_registry device_context scope framework_proto glog lod_rank_table feed_fetch_method graph_to_program_pass variable_helper garbage_collector)
-  endif(NOT WIN32)
-=======
   if(WITH_NGRAPH)
     if(NOT WIN32)
       cc_library(executor SRCS executor.cc DEPS op_registry device_context scope framework_proto glog lod_rank_table feed_fetch_method graph_to_program_pass ngraph ngraph_operator variable_helper)
@@ -189,9 +182,10 @@
   else(WITH_NGRAPH)
     cc_library(executor SRCS executor.cc DEPS op_registry device_context scope framework_proto glog lod_rank_table feed_fetch_method graph_to_program_pass variable_helper)
   endif(WITH_NGRAPH)
->>>>>>> 6951ef9a
   cc_test(test_naive_executor SRCS naive_executor_test.cc DEPS naive_executor elementwise_add_op)
 endif()
+
+target_link_libraries(executor garbage_collector)
 
 cc_library(parallel_executor SRCS parallel_executor.cc DEPS
         threaded_ssa_graph_executor scope_buffered_ssa_graph_executor
