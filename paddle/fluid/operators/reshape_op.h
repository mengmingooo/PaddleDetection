--- conflicted
+++ resolved
@@ -26,7 +26,6 @@
   void Compute(const framework::ExecutionContext& ctx) const {
     auto* out = ctx.Output<framework::Tensor>("Out");
     auto* in = ctx.Input<framework::Tensor>("X");
-<<<<<<< HEAD
 
     auto* shape = ctx.Input<framework::Tensor>("Shape");
     framework::DDim out_dims;
@@ -39,12 +38,7 @@
       out_dims = out->dims();
     }
 
-    out->mutable_data<T>(ctx.GetPlace());
-    framework::TensorCopy(*in, ctx.GetPlace(), ctx.device_context(), out);
-    out->Resize(out_dims);
-=======
     bool inplace = ctx.Attr<bool>("inplace");
-    auto out_dims = out->dims();
     if (!inplace) {
       out->mutable_data<T>(ctx.GetPlace());
       framework::TensorCopy(*in, ctx.GetPlace(), ctx.device_context(), out);
@@ -53,7 +47,6 @@
       out->ShareDataWith(*in);
       out->Resize(out_dims);
     }
->>>>>>> 6c06841b
   }
 
  private:
