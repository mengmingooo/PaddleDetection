//   Copyright (c) 2018 PaddlePaddle Authors. All Rights Reserved.
//
// Licensed under the Apache License, Version 2.0 (the "License");
// you may not use this file except in compliance with the License.
// You may obtain a copy of the License at
//
//     http://www.apache.org/licenses/LICENSE-2.0
//
// Unless required by applicable law or agreed to in writing, software
// distributed under the License is distributed on an "AS IS" BASIS,
// WITHOUT WARRANTIES OR CONDITIONS OF ANY KIND, either express or implied.
// See the License for the specific language governing permissions and
// limitations under the License.

#include "paddle/fluid/operators/reader/reader_op_registry.h"
#include "paddle/fluid/recordio/scanner.h"

namespace paddle {
namespace operators {
namespace reader {
template <bool ThreadSafe>
class RecordIOFileReader : public framework::FileReader {
 public:
  explicit RecordIOFileReader(const std::string& filename)
      : scanner_(filename),
        dev_ctx_(*platform::DeviceContextPool::Instance().Get(
            platform::CPUPlace())) {
    if (ThreadSafe) {
      mutex_.reset(new std::mutex());
    }
    LOG(INFO) << "Creating file reader" << filename;
  }

 protected:
  void ReadNextImpl(std::vector<framework::LoDTensor>* out) override {
    if (ThreadSafe) {
      std::lock_guard<std::mutex> guard(*mutex_);
      *out = framework::ReadFromRecordIO(&scanner_, dev_ctx_);
    } else {
      *out = framework::ReadFromRecordIO(&scanner_, dev_ctx_);
    }
  }

  void StartImpl() override { scanner_.Reset(); }

 private:
  std::unique_ptr<std::mutex> mutex_;
  recordio::Scanner scanner_;
  const platform::DeviceContext& dev_ctx_;
};

class CreateRecordIOReaderOp : public framework::OperatorBase {
 public:
  using framework::OperatorBase::OperatorBase;

 private:
  void RunImpl(const framework::Scope& scope,
               const platform::Place& dev_place) const override {
    std::string filename = Attr<std::string>("filename");
    auto* out = scope.FindVar(Output("Out"))
                    ->template GetMutable<framework::ReaderHolder>();
<<<<<<< HEAD
    out->Reset(new RecordIOFileReader<true>(filename));
=======

    out->Reset(std::make_shared<RecordIOFileReader<true>>(
        filename, RestoreShapes(shape_concat, ranks)));
>>>>>>> 62c1133f
  }
};

class CreateRecordIOReaderOpMaker : public FileReaderMakerBase {
 protected:
  void Apply() override {
    AddAttr<std::string>(
        "filename",
        "The filename of record file. This file will given to reader.");
    AddComment(R"DOC(
Open a recordio file and return the reader object. The returned reader object
is thread-safe.

NOTE: This is a very low-level API. It is used for debugging data file or
training. Please use `open_files` instead of this API for production usage.
    )DOC");
  }
};

}  // namespace reader
}  // namespace operators
}  // namespace paddle

namespace reader = paddle::operators::reader;

REGISTER_FILE_READER_OPERATOR(create_recordio_file_reader,
                              reader::CreateRecordIOReaderOp,
                              reader::CreateRecordIOReaderOpMaker);

REGISTER_FILE_READER(recordio, reader::RecordIOFileReader<false>);<|MERGE_RESOLUTION|>--- conflicted
+++ resolved
@@ -59,13 +59,8 @@
     std::string filename = Attr<std::string>("filename");
     auto* out = scope.FindVar(Output("Out"))
                     ->template GetMutable<framework::ReaderHolder>();
-<<<<<<< HEAD
-    out->Reset(new RecordIOFileReader<true>(filename));
-=======
 
-    out->Reset(std::make_shared<RecordIOFileReader<true>>(
-        filename, RestoreShapes(shape_concat, ranks)));
->>>>>>> 62c1133f
+    out->Reset(std::make_shared<RecordIOFileReader<true>>(filename));
   }
 };
 
