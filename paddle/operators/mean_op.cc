--- conflicted
+++ resolved
@@ -19,19 +19,11 @@
 
 class MeanOp : public framework::OperatorWithKernel {
  protected:
-<<<<<<< HEAD
   void InferShape(const framework::InferShapeContext &ctx) const override {
-    PADDLE_ENFORCE(ctx.InputSize() == 1, "Input size of AddOp must be one");
-    PADDLE_ENFORCE(ctx.OutputSize() == 1, "Output size of AddOp must be one");
-    PADDLE_ENFORCE(ctx.InputVar(0) != nullptr && ctx.OutputVar(0) != nullptr,
-                   "Input/Output of MeanOp must be initialized.");
-=======
-  void InferShape(const InferShapeContext &ctx) const override {
     PADDLE_ENFORCE_EQ(ctx.InputSize(), 1, "Input size of AddOp must be one");
     PADDLE_ENFORCE_EQ(ctx.OutputSize(), 1, "Output size of AddOp must be one");
     PADDLE_ENFORCE_NOT_NULL(ctx.InputVar(0), "input should be set");
     PADDLE_ENFORCE_NOT_NULL(ctx.OutputVar(0), "output should be set");
->>>>>>> 8c2a0a76
     ctx.Output<Tensor>(0)->Resize(framework::make_ddim({1}));
   }
 };
