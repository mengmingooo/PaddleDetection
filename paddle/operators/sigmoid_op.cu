/* Copyright (c) 2016 PaddlePaddle Authors. All Rights Reserve.

   Licensed under the Apache License, Version 2.0 (the "License");
   you may not use this file except in compliance with the License.
   You may obtain a copy of the License at

   http://www.apache.org/licenses/LICENSE-2.0

   Unless required by applicable law or agreed to in writing, software
   distributed under the License is distributed on an "AS IS" BASIS,
   WITHOUT WARRANTIES OR CONDITIONS OF ANY KIND, either express or implied.
   See the License for the specific language governing permissions and
   limitations under the License. */

#define EIGEN_USE_GPU
#include "paddle/operators/sigmoid_op.h"

<<<<<<< HEAD
namespace ops = paddle::operators;
REGISTER_OP_GPU_KERNEL(sigmoid,
                       ops::SigmoidKernel<paddle::platform::GPUPlace, float>);
=======
REGISTER_OP_GPU_KERNEL(sigmoid, ops::SigmoidKernel<ops::GPUPlace, float>);
REGISTER_OP_GPU_KERNEL(sigmoid_grad,
                       ops::SigmoidGradKernel<ops::GPUPlace, float>);
>>>>>>> 50fe7abe
<|MERGE_RESOLUTION|>--- conflicted
+++ resolved
@@ -15,12 +15,8 @@
 #define EIGEN_USE_GPU
 #include "paddle/operators/sigmoid_op.h"
 
-<<<<<<< HEAD
 namespace ops = paddle::operators;
 REGISTER_OP_GPU_KERNEL(sigmoid,
                        ops::SigmoidKernel<paddle::platform::GPUPlace, float>);
-=======
-REGISTER_OP_GPU_KERNEL(sigmoid, ops::SigmoidKernel<ops::GPUPlace, float>);
-REGISTER_OP_GPU_KERNEL(sigmoid_grad,
-                       ops::SigmoidGradKernel<ops::GPUPlace, float>);
->>>>>>> 50fe7abe
+REGISTER_OP_GPU_KERNEL(
+    sigmoid_grad, ops::SigmoidGradKernel<paddle::platform::GPUPlace, float>);