file(GLOB h_files . *Op.h)
file(GLOB cpp_files . *Op.cpp)

list(APPEND h_files Function.h)
list(APPEND cpp_files Function.cpp)

if(WITH_GPU)
    file(GLOB cu_files . *OpGpu.cu)
    cuda_compile(cu_objs ${cu_files})
endif()

add_library(paddle_function STATIC ${cpp_files} ${cu_objs})
add_dependencies(paddle_function ${external_project_dependencies})


if(WITH_GPU)
if(WITH_TESTING)
    # TODO:
    # file(GLOB test_files . *OpTest.cpp)
    # add_executable(${test_bin} EXCLUDE_FROM_ALL ${test_files})
    add_simple_unittest(CrossMapNormalOpTest)
<<<<<<< HEAD
    add_simple_unittest(PadOpTest)
    add_unittest(ContextProjectionOpTest
        ContextProjectionOpTest.cpp
        ../gserver/tests/TestUtil.cpp)
=======
    add_simple_unittest(ContextProjectionOpTest)
>>>>>>> 5c0178b0
endif()
endif()

add_style_check_target(paddle_function ${h_files})
add_style_check_target(paddle_function ${cpp_files})
if(WITH_GPU)
    add_style_check_target(paddle_function ${cu_files})
endif()<|MERGE_RESOLUTION|>--- conflicted
+++ resolved
@@ -19,14 +19,8 @@
     # file(GLOB test_files . *OpTest.cpp)
     # add_executable(${test_bin} EXCLUDE_FROM_ALL ${test_files})
     add_simple_unittest(CrossMapNormalOpTest)
-<<<<<<< HEAD
     add_simple_unittest(PadOpTest)
-    add_unittest(ContextProjectionOpTest
-        ContextProjectionOpTest.cpp
-        ../gserver/tests/TestUtil.cpp)
-=======
     add_simple_unittest(ContextProjectionOpTest)
->>>>>>> 5c0178b0
 endif()
 endif()
 
