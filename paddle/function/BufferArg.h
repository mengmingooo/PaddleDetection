--- conflicted
+++ resolved
@@ -217,15 +217,11 @@
   size_t numSeqs_;
 };
 
-<<<<<<< HEAD
 // sequences data
 // For mini-batch calculate,
 // one batch can contain more than one sequence of data.
 // SequenceArg can be used to represent sequences that contain multiple
 // unequal lengths.
-=======
-// sequence data {seqId(vec), buf(matrix)}
->>>>>>> 1efa03ec
 class SequenceArg : public BufferArg {
 public:
   SequenceArg(ValueType valueType,
@@ -254,12 +250,8 @@
 
   void* getIdBuf() const { return startPositions_.data(); }
   size_t numSeqs() const { return startPositions_.numSeqs(); }
-<<<<<<< HEAD
   SequenceIdArg& getSequenceId() { return startPositions_; }
   const SequenceIdArg& getSequenceId() const { return startPositions_; }
-=======
-  const SequenceIdArg& getSequenceIds() const { return startPositions_; }
->>>>>>> 1efa03ec
 
 private:
   SequenceIdArg startPositions_;
